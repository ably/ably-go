package ably

import (
	"fmt"
	"runtime"
	"strings"
)

// constants for rsc7
const (
<<<<<<< HEAD
	ablyProtocolVersionHeader = "X-Ably-Version"
	ablyErrorCodeHeader       = "X-Ably-Errorcode"
	ablyErrorMessageHeader    = "X-Ably-Errormessage"
	clientLibraryVersion      = "1.2.12"
	clientRuntimeName         = "go"
	ablyProtocolVersion       = "2" // CSV2
	ablyClientIDHeader        = "X-Ably-ClientId"
	hostHeader                = "Host"
	ablyAgentHeader           = "Ably-Agent"                      // RSC7d
	ablySDKIdentifier         = "ably-go/" + clientLibraryVersion // RSC7d1
=======
	ablyVersionHeader      = "X-Ably-Version"
	ablyErrorCodeHeader    = "X-Ably-Errorcode"
	ablyErrorMessageHeader = "X-Ably-Errormessage"
	libraryVersion         = "1.2.14"
	libraryName            = "go"
	ablyVersion            = "1.2"
	ablyClientIDHeader     = "X-Ably-ClientId"
	hostHeader             = "Host"
	ablyAgentHeader        = "Ably-Agent"                // RSC7d
	ablySDKIdentifier      = "ably-go/" + libraryVersion // RSC7d1
>>>>>>> e66ad6a1
)

var goRuntimeIdentifier = func() string {
	return fmt.Sprintf("%s/%s", clientRuntimeName, runtime.Version()[2:])
}()

func ablyAgentIdentifier(agents map[string]string) string {
	identifiers := []string{
		ablySDKIdentifier,
		goRuntimeIdentifier,
	}

	osIdentifier := goOSIdentifier()
	if !empty(osIdentifier) {
		identifiers = append(identifiers, osIdentifier)
	}

	for product, version := range agents {
		if empty(version) {
			identifiers = append(identifiers, product)
		} else {
			identifiers = append(identifiers, product+"/"+version)
		}
	}

	return strings.Join(identifiers, " ")
}<|MERGE_RESOLUTION|>--- conflicted
+++ resolved
@@ -8,29 +8,16 @@
 
 // constants for rsc7
 const (
-<<<<<<< HEAD
 	ablyProtocolVersionHeader = "X-Ably-Version"
 	ablyErrorCodeHeader       = "X-Ably-Errorcode"
 	ablyErrorMessageHeader    = "X-Ably-Errormessage"
-	clientLibraryVersion      = "1.2.12"
+	clientLibraryVersion      = "1.2.14"
 	clientRuntimeName         = "go"
 	ablyProtocolVersion       = "2" // CSV2
 	ablyClientIDHeader        = "X-Ably-ClientId"
 	hostHeader                = "Host"
 	ablyAgentHeader           = "Ably-Agent"                      // RSC7d
 	ablySDKIdentifier         = "ably-go/" + clientLibraryVersion // RSC7d1
-=======
-	ablyVersionHeader      = "X-Ably-Version"
-	ablyErrorCodeHeader    = "X-Ably-Errorcode"
-	ablyErrorMessageHeader = "X-Ably-Errormessage"
-	libraryVersion         = "1.2.14"
-	libraryName            = "go"
-	ablyVersion            = "1.2"
-	ablyClientIDHeader     = "X-Ably-ClientId"
-	hostHeader             = "Host"
-	ablyAgentHeader        = "Ably-Agent"                // RSC7d
-	ablySDKIdentifier      = "ably-go/" + libraryVersion // RSC7d1
->>>>>>> e66ad6a1
 )
 
 var goRuntimeIdentifier = func() string {
