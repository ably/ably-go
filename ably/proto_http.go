package ably

import (
	"fmt"
	"runtime"
	"strings"
)

// constants for rsc7
const (
	ablyProtocolVersionHeader = "X-Ably-Version"
	ablyErrorCodeHeader       = "X-Ably-Errorcode"
	ablyErrorMessageHeader    = "X-Ably-Errormessage"
<<<<<<< HEAD
	clientLibraryVersion      = "1.2.12"
=======
	clientLibraryVersion      = "1.2.14"
>>>>>>> 981eceb8
	clientRuntimeName         = "go"
	ablyProtocolVersion       = "2" // CSV2
	ablyClientIDHeader        = "X-Ably-ClientId"
	hostHeader                = "Host"
	ablyAgentHeader           = "Ably-Agent"                      // RSC7d
	ablySDKIdentifier         = "ably-go/" + clientLibraryVersion // RSC7d1
)

var goRuntimeIdentifier = func() string {
	return fmt.Sprintf("%s/%s", clientRuntimeName, runtime.Version()[2:])
}()

func ablyAgentIdentifier(agents map[string]string) string {
	identifiers := []string{
		ablySDKIdentifier,
		goRuntimeIdentifier,
	}

	osIdentifier := goOSIdentifier()
	if !empty(osIdentifier) {
		identifiers = append(identifiers, osIdentifier)
	}

	for product, version := range agents {
		if empty(version) {
			identifiers = append(identifiers, product)
		} else {
			identifiers = append(identifiers, product+"/"+version)
		}
	}

	return strings.Join(identifiers, " ")
}<|MERGE_RESOLUTION|>--- conflicted
+++ resolved
@@ -11,11 +11,7 @@
 	ablyProtocolVersionHeader = "X-Ably-Version"
 	ablyErrorCodeHeader       = "X-Ably-Errorcode"
 	ablyErrorMessageHeader    = "X-Ably-Errormessage"
-<<<<<<< HEAD
-	clientLibraryVersion      = "1.2.12"
-=======
 	clientLibraryVersion      = "1.2.14"
->>>>>>> 981eceb8
 	clientRuntimeName         = "go"
 	ablyProtocolVersion       = "2" // CSV2
 	ablyClientIDHeader        = "X-Ably-ClientId"
