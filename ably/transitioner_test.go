package ably_test

import (
	"context"
	"errors"
	"io"
	"net/url"
	"sort"
	"testing"
	"time"

	"github.com/ably/ably-go/ably"
	"github.com/ably/ably-go/ably/ablytest"
	"github.com/ably/ably-go/ably/proto"
)

type ConnTransitioner struct {
	Realtime *ably.Realtime

	t              *testing.T
	dialErr        chan<- error
	fakeDisconnect func() error
	intercept      func(context.Context, ...proto.Action) <-chan *proto.ProtocolMessage
	afterCalls     <-chan ablytest.AfterCall

	next connNextStates
}

// TransitionConn makes a connection with external events (requests, protocol
// messages, timers) mocked, so that state transitions can be controlled by the
// tests. The returned ConnTransitioner's To method moves the connection to the
// desired state, and keeps it there.
func TransitionConn(t *testing.T, dial ablytest.DialFunc, options ...ably.ClientOption) (ConnTransitioner, io.Closer) {
	t.Helper()

	c := ConnTransitioner{t: t}

	dial, disconnect := ablytest.DialFakeDisconnect(dial)
	c.fakeDisconnect = disconnect

	dial, intercept := ablytest.DialIntercept(dial)
	c.intercept = intercept

	dialErr := make(chan error, 1)
	prevDial := dial
	dial = func(proto string, u *url.URL, timeout time.Duration) (proto.Conn, error) {
		if err := <-dialErr; err != nil {
			return nil, err
		}
		return prevDial(proto, u, timeout)
	}
	c.dialErr = dialErr

	afterCalls := make(chan ablytest.AfterCall, 2)
	c.afterCalls = afterCalls
	now, after := ablytest.TimeFuncs(afterCalls)

	realtime, err := ably.NewRealtime(append(options,
		ably.WithAutoConnect(false),
		ably.WithDial(dial),
		ably.WithNow(now),
		ably.WithAfter(after),
	)...)
	if err != nil {
		t.Fatal(err)
	}
	c.Realtime = realtime

	c.next = connNextStates{
		connecting: c.connect,
	}

	return c, ablytest.FullRealtimeCloser(c.Realtime)
}

func (c ConnTransitioner) Channel(name string) ChanTransitioner {
	chanStateErrMap := map[ably.ChannelState]chan error{}

	// add mapping to channel states to capture respective errors
<<<<<<< HEAD
	chanStateErrMap[chAttaching] = make(chan error, 1)
=======
>>>>>>> 66a14d10
	chanStateErrMap[chDetaching] = make(chan error, 1)

	transitioner := ChanTransitioner{c, c.Realtime.Channels.Get(name), chanStateErrMap, nil}
	transitioner.next = chanNextStates{
		chAttaching: transitioner.attach,
	}
	return transitioner
}

func (c *ConnTransitioner) To(path ...ably.ConnectionState) io.Closer {
	c.t.Helper()

	from := c.Realtime.Connection.State()

	var cleanUp func()

	for _, to := range path {
		if from == to {
			continue
		}

		transition, ok := c.next[to]
		if !ok {
			c.t.Fatalf("no transition from %v to %v", from, to)
		}
		c.next, cleanUp = transition()
		from = to
		c.assertState(from)
	}

	return closeFunc(func() error {
		if cleanUp != nil {
			cleanUp()
		}
		return nil
	})
}

func (c ConnTransitioner) assertState(state ably.ConnectionState) {
	c.t.Helper()
	if expected, got := state, c.Realtime.Connection.State(); expected != got {
		c.t.Fatalf("expected connection to be %v; is %v", expected, got)
	}
}

func (c ConnTransitioner) connect() (connNextStates, func()) {
	change := make(ably.ConnStateChanges, 1)
	c.Realtime.Connection.Once(ably.ConnectionEventConnecting, change.Receive)

	c.Realtime.Connect()

	ablytest.Instantly.Recv(c.t, nil, change, c.t.Fatalf)

	return connNextStates{
			connected:    c.finishConnecting(nil),
			disconnected: c.finishConnecting(errors.New("fake connection error")),
			failed:       c.fail,
		}, func() {
			c.Realtime.Close() // don't reconnect
			c.finishConnecting(errors.New("test done"))
		}
}

func (c ConnTransitioner) finishConnecting(err error) connTransitionFunc {
	return func() (connNextStates, func()) {
		change := make(ably.ConnStateChanges, 1)
		c.Realtime.Connection.OnceAll(change.Receive)

		c.dialErr <- err

		ablytest.Soon.Recv(c.t, nil, change, c.t.Fatalf)

		if err != nil {
			// Should be DISCONNECTED.

			// Expect to timers: one for reconnecting, another for suspending.

			var timers []ablytest.AfterCall
			for i := 0; i < 2; i++ {
				var timer ablytest.AfterCall
				ablytest.Instantly.Recv(c.t, &timer, c.afterCalls, c.t.Fatalf)
				timers = append(timers, timer)
			}
			// Shortest timer is for reconnection.
			sort.Slice(timers, func(i, j int) bool {
				return timers[i].D < timers[j].D
			})
			reconnect, suspend := timers[0], timers[1]

			return connNextStates{
					connecting: c.recover(reconnect),
					suspended:  c.fireSuspend(reconnect, suspend),
				}, func() {
					c.Realtime.Close() // cancel timers; don't reconnect
				}
		}

		// Should be CONNECTED.
		return connNextStates{
			disconnected: c.disconnect,
			closing:      c.close,
		}, nil
	}
}

func (c ConnTransitioner) failOnIntercept(msg <-chan *proto.ProtocolMessage, cancelIntercept func()) connTransitionFunc {
	return func() (connNextStates, func()) {

		var incomingMsg *proto.ProtocolMessage
		ablytest.Soon.Recv(c.t, &incomingMsg, msg, c.t.Fatalf)

		incomingMsg.Action = proto.ActionError
		incomingMsg.Error = &proto.ErrorInfo{
			StatusCode: 400,
			Code:       int(ably.ErrUnauthorized),
			Message:    "fake error",
		}

		change := make(ably.ConnStateChanges, 1)
		c.Realtime.Connection.Once(ably.ConnectionEventFailed, change.Receive)

		cancelIntercept()

		ablytest.Instantly.Recv(c.t, nil, change, c.t.Fatalf)

		return nil, nil
	}
}

func (c ConnTransitioner) fail() (connNextStates, func()) {
	ctx, cancel := context.WithTimeout(context.Background(), ablytest.Timeout)
	defer cancel()

	intercepted := c.intercept(ctx, proto.ActionConnected)

	c.dialErr <- nil

	msg := <-intercepted
	msg.Action = proto.ActionError
	msg.Error = &proto.ErrorInfo{
		StatusCode: 400,
		Code:       int(ably.ErrUnauthorized),
		Message:    "fake error",
	}

	change := make(ably.ConnStateChanges, 1)
	c.Realtime.Connection.Once(ably.ConnectionEventFailed, change.Receive)
	cancel()
	ablytest.Instantly.Recv(c.t, nil, change, c.t.Fatalf)

	return nil, nil
}

func (c ConnTransitioner) disconnect() (connNextStates, func()) {
	c.fakeDisconnect()
	return c.finishConnecting(errors.New("can't reconnect"))()
}

func (c ConnTransitioner) recover(timer ablytest.AfterCall) connTransitionFunc {
	return func() (connNextStates, func()) {
		change := make(ably.ConnStateChanges, 1)
		c.Realtime.Connection.Once(ably.ConnectionEventConnecting, change.Receive)

		timer.Fire()

		ablytest.Instantly.Recv(c.t, nil, change, c.t.Fatalf)

		return connNextStates{
				connected: c.finishConnecting(nil),
			}, func() {
				c.Realtime.Close() // don't reconnect
				c.finishConnecting(errors.New("test done"))
			}
	}
}

func (c ConnTransitioner) fireSuspend(reconnectTimer ablytest.AfterCall, suspendTimer ablytest.AfterCall) connTransitionFunc {
	return func() (connNextStates, func()) {
		suspendTimer.Fire()
		reconnectTimer.Fire()
		return c.suspend()
	}
}

func (c ConnTransitioner) suspend() (connNextStates, func()) {
	change := make(ably.ConnStateChanges, 1)
	c.Realtime.Connection.Once(ably.ConnectionEventSuspended, change.Receive)

	c.dialErr <- errors.New("suspending")

	ablytest.Instantly.Recv(c.t, nil, change, c.t.Fatalf)

	var reconnectTimer ablytest.AfterCall
	ablytest.Instantly.Recv(c.t, &reconnectTimer, c.afterCalls, c.t.Fatalf)

	return connNextStates{
			connecting: c.reconnectSuspended(reconnectTimer),
		}, func() {
			c.Realtime.Close() // don't reconnect
			c.finishConnecting(errors.New("test done"))
		}
}

func (c ConnTransitioner) reconnectSuspended(timer ablytest.AfterCall) connTransitionFunc {
	return func() (connNextStates, func()) {
		change := make(ably.ConnStateChanges, 1)
		c.Realtime.Connection.Once(ably.ConnectionEventConnecting, change.Receive)

		timer.Fire()

		ablytest.Instantly.Recv(c.t, nil, change, c.t.Fatalf)

		return connNextStates{
				connected: c.finishConnecting(nil),
				suspended: c.suspend,
			}, func() {
				c.Realtime.Close() // don't reconnect
				c.finishConnecting(errors.New("test done"))
			}
	}
}

func (c ConnTransitioner) close() (connNextStates, func()) {
	ctx, cancel := context.WithTimeout(context.Background(), ablytest.Timeout)
	msg := c.intercept(ctx, proto.ActionClosed)

	change := make(ably.ConnStateChanges, 1)
	c.Realtime.Connection.Once(ably.ConnectionEventClosing, change.Receive)

	c.Realtime.Close()

	ablytest.Instantly.Recv(c.t, nil, change, c.t.Fatalf)

	return connNextStates{
		closed: c.finishClosing(cancel),
		failed: c.failOnIntercept(msg, cancel),
	}, cancel
}

func (c ConnTransitioner) finishClosing(cancelIntercept func()) connTransitionFunc {
	return func() (connNextStates, func()) {

		change := make(ably.ConnStateChanges, 1)
		c.Realtime.Connection.Once(ably.ConnectionEventClosed, change.Receive)

		cancelIntercept()

<<<<<<< HEAD
		ablytest.Soon.Recv(c.t, nil, change, c.t.Fatalf)
=======
		ablytest.Instantly.Recv(c.t, nil, change, c.t.Fatalf)
>>>>>>> 66a14d10

		return nil, nil
	}
}

type connTransitionFunc func() (next connNextStates, cleanUp func())

type connNextStates map[ably.ConnectionState]connTransitionFunc

type ChanTransitioner struct {
	ConnTransitioner
	Channel *ably.RealtimeChannel
	err     map[ably.ChannelState]chan error
	next    chanNextStates
}

func (c ChanTransitioner) To(path ...ably.ChannelState) (*ably.RealtimeChannel, io.Closer) {
	c.t.Helper()

	from := c.Channel.State()
	c.assertState(from)

	var cleanUp func()

	for _, to := range path {
		if from == to {
			continue
		}

		transition, ok := c.next[to]
		if !ok {
			c.t.Fatalf("no transition from %v to %v", from, to)
		}
		c.next, cleanUp = transition()
		from = to
	}

	return c.Channel, closeFunc(func() error {
		if cleanUp != nil {
			cleanUp()
		}
		return nil
	})
}

// preserves state context for channel
func (c *ChanTransitioner) ToSpecifiedState(path ...ably.ChannelState) (*ably.RealtimeChannel, io.Closer) {
	c.t.Helper()

	from := c.Channel.State()
	c.assertState(from)

	var cleanUp func()

	for _, to := range path {
		if from == to {
			continue
		}

		transition, ok := c.next[to]
		if !ok {
			c.t.Fatalf("no transition from %v to %v", from, to)
		}
		c.next, cleanUp = transition()
		from = to
	}

	return c.Channel, closeFunc(func() error {
		if cleanUp != nil {
			cleanUp()
		}
		return nil
	})
}

func (c ChanTransitioner) assertState(state ably.ChannelState) {
	c.t.Helper()
	if expected, got := state, c.Channel.State(); expected != got {
		c.t.Fatalf("expected channel to be %v; is %v", expected, got)
	}
}

func (c ChanTransitioner) attach() (chanNextStates, func()) {
	ctx, cancel := context.WithTimeout(context.Background(), ablytest.Timeout)
	msg := c.intercept(ctx, proto.ActionAttached)

	change := make(ably.ChannelStateChanges, 1)
	c.Channel.Once(ably.ChannelEventAttaching, change.Receive)

	async(func() error {
		errCh := asyncAttach(c.Channel)
		err := <-errCh
		c.err[chAttaching] <- err
		return err
	})

	// Attach sets a timeout; discard it.
	ablytest.Instantly.Recv(c.t, nil, c.afterCalls, c.t.Fatalf)

	ablytest.Instantly.Recv(c.t, nil, change, c.t.Fatalf)

	return chanNextStates{
		chAttached: c.finishAttach(msg, cancel, nil, chAttached),
		chFailed:   c.finishAttach(msg, cancel, &proto.ErrorInfo{Message: "fake error", Code: 50001}, chFailed),
		chDetached: c.finishAttach(msg, cancel, &proto.ErrorInfo{Message: "fake error", Code: 50001}, chDetached),
	}, cancel
}

func (c ChanTransitioner) finishAttach(msg <-chan *proto.ProtocolMessage, cancelIntercept func(), err *proto.ErrorInfo, channelState ably.ChannelState) chanTransitionFunc {
	return func() (chanNextStates, func()) {
		var attachMsg *proto.ProtocolMessage
		ablytest.Soon.Recv(c.t, &attachMsg, msg, c.t.Fatalf)

		var next chanNextStates
		if err != nil {
			// Ideally, for moving to FAILED, we'd arrange a real capabilities error
			// to keep things real. But it's too much hassle for now.
			attachMsg.Error = err
			if channelState == chFailed {
				attachMsg.Action = proto.ActionError
			}
			if channelState == chDetached {
				attachMsg.Action = proto.ActionDetached
			}
		} else {
			next = chanNextStates{
				chDetaching: c.detach,
			}
		}

		change := make(ably.ChannelStateChanges, 1)
		c.Channel.OnceAll(change.Receive)

		cancelIntercept()

		ablytest.Instantly.Recv(c.t, nil, change, c.t.Fatalf)

		return next, nil
	}
}

func (c ChanTransitioner) detach() (chanNextStates, func()) {
	ctx, cancel := context.WithTimeout(context.Background(), ablytest.Timeout)
	msg := c.intercept(ctx, proto.ActionDetached)

	change := make(ably.ChannelStateChanges, 1)
	c.Channel.Once(ably.ChannelEventDetaching, change.Receive)

	async(func() error {
		errCh := asyncDetach(c.Channel)
		err := <-errCh
		c.err[chDetaching] <- err
		return err
	})
<<<<<<< HEAD
=======

	// Detach sets a timeout; discard it.
	ablytest.Instantly.Recv(c.t, nil, c.afterCalls, c.t.Fatalf)
>>>>>>> 66a14d10

	ablytest.Instantly.Recv(c.t, nil, change, c.t.Fatalf)

	return chanNextStates{
		chDetached: c.finishDetach(msg, cancel, nil),
		chFailed:   c.finishDetach(msg, cancel, &proto.ErrorInfo{Message: "fake error", Code: 50001}),
	}, cancel
}

func (c ChanTransitioner) finishDetach(msg <-chan *proto.ProtocolMessage, cancelIntercept func(), err *proto.ErrorInfo) chanTransitionFunc {
	return func() (chanNextStates, func()) {

<<<<<<< HEAD
		var attachMsg *proto.ProtocolMessage
		ablytest.Soon.Recv(c.t, &attachMsg, msg, c.t.Fatalf)
=======
		var detachMsg *proto.ProtocolMessage
		ablytest.Soon.Recv(c.t, &detachMsg, msg, c.t.Fatalf)
>>>>>>> 66a14d10

		if err != nil {
			// Ideally, for moving to FAILED, we'd arrange a real capabilities error
			// to keep things real. But it's too much hassle for now.
<<<<<<< HEAD
			attachMsg.Action = proto.ActionError
			attachMsg.Error = err
=======
			detachMsg.Action = proto.ActionError
			detachMsg.Error = err
>>>>>>> 66a14d10
		}

		change := make(ably.ChannelStateChanges, 1)
		c.Channel.OnceAll(change.Receive)

		cancelIntercept()

		ablytest.Instantly.Recv(c.t, nil, change, c.t.Fatalf)

		return nil, nil
	}
}

type chanTransitionFunc func() (next chanNextStates, cleanUp func())

type chanNextStates map[ably.ChannelState]chanTransitionFunc

// This file is full of those. Avoid "ably.ConnectionState" noise.
var (
	initialized  = ably.ConnectionStateInitialized
	connecting   = ably.ConnectionStateConnecting
	connected    = ably.ConnectionStateConnected
	disconnected = ably.ConnectionStateDisconnected
	suspended    = ably.ConnectionStateSuspended
	closing      = ably.ConnectionStateClosing
	closed       = ably.ConnectionStateClosed
	failed       = ably.ConnectionStateFailed

	chInitialized = ably.ChannelStateInitialized
	chAttaching   = ably.ChannelStateAttaching
	chAttached    = ably.ChannelStateAttached
	chDetaching   = ably.ChannelStateDetaching
	chDetached    = ably.ChannelStateDetached
	chSuspended   = ably.ChannelStateSuspended
	chFailed      = ably.ChannelStateFailed
)

func asyncAttach(c *ably.RealtimeChannel) <-chan error {
	return async(func() error { return c.Attach(context.Background()) })
}

func asyncDetach(c *ably.RealtimeChannel) <-chan error {
	return async(func() error { return c.Detach(context.Background()) })
}

func asyncPublish(c *ably.RealtimeChannel) <-chan error {
	return async(func() error { return c.Publish(context.Background(), "event", nil) })
}

func async(f func() error) <-chan error {
	done := make(chan error, 1)
	go func() {
		done <- f()
	}()
	return done
}<|MERGE_RESOLUTION|>--- conflicted
+++ resolved
@@ -77,10 +77,7 @@
 	chanStateErrMap := map[ably.ChannelState]chan error{}
 
 	// add mapping to channel states to capture respective errors
-<<<<<<< HEAD
 	chanStateErrMap[chAttaching] = make(chan error, 1)
-=======
->>>>>>> 66a14d10
 	chanStateErrMap[chDetaching] = make(chan error, 1)
 
 	transitioner := ChanTransitioner{c, c.Realtime.Channels.Get(name), chanStateErrMap, nil}
@@ -328,11 +325,7 @@
 
 		cancelIntercept()
 
-<<<<<<< HEAD
 		ablytest.Soon.Recv(c.t, nil, change, c.t.Fatalf)
-=======
-		ablytest.Instantly.Recv(c.t, nil, change, c.t.Fatalf)
->>>>>>> 66a14d10
 
 		return nil, nil
 	}
@@ -350,36 +343,6 @@
 }
 
 func (c ChanTransitioner) To(path ...ably.ChannelState) (*ably.RealtimeChannel, io.Closer) {
-	c.t.Helper()
-
-	from := c.Channel.State()
-	c.assertState(from)
-
-	var cleanUp func()
-
-	for _, to := range path {
-		if from == to {
-			continue
-		}
-
-		transition, ok := c.next[to]
-		if !ok {
-			c.t.Fatalf("no transition from %v to %v", from, to)
-		}
-		c.next, cleanUp = transition()
-		from = to
-	}
-
-	return c.Channel, closeFunc(func() error {
-		if cleanUp != nil {
-			cleanUp()
-		}
-		return nil
-	})
-}
-
-// preserves state context for channel
-func (c *ChanTransitioner) ToSpecifiedState(path ...ably.ChannelState) (*ably.RealtimeChannel, io.Closer) {
 	c.t.Helper()
 
 	from := c.Channel.State()
@@ -487,12 +450,9 @@
 		c.err[chDetaching] <- err
 		return err
 	})
-<<<<<<< HEAD
-=======
 
 	// Detach sets a timeout; discard it.
 	ablytest.Instantly.Recv(c.t, nil, c.afterCalls, c.t.Fatalf)
->>>>>>> 66a14d10
 
 	ablytest.Instantly.Recv(c.t, nil, change, c.t.Fatalf)
 
@@ -505,24 +465,14 @@
 func (c ChanTransitioner) finishDetach(msg <-chan *proto.ProtocolMessage, cancelIntercept func(), err *proto.ErrorInfo) chanTransitionFunc {
 	return func() (chanNextStates, func()) {
 
-<<<<<<< HEAD
-		var attachMsg *proto.ProtocolMessage
-		ablytest.Soon.Recv(c.t, &attachMsg, msg, c.t.Fatalf)
-=======
 		var detachMsg *proto.ProtocolMessage
 		ablytest.Soon.Recv(c.t, &detachMsg, msg, c.t.Fatalf)
->>>>>>> 66a14d10
 
 		if err != nil {
 			// Ideally, for moving to FAILED, we'd arrange a real capabilities error
 			// to keep things real. But it's too much hassle for now.
-<<<<<<< HEAD
-			attachMsg.Action = proto.ActionError
-			attachMsg.Error = err
-=======
 			detachMsg.Action = proto.ActionError
 			detachMsg.Error = err
->>>>>>> 66a14d10
 		}
 
 		change := make(ably.ChannelStateChanges, 1)
