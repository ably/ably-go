package ably

import (
	"context"
	"errors"
	"fmt"
	"sort"
	"sync"

	"github.com/ably/ably-go/ably/proto"
)

var (
	errConnAttach = func(connState ConnectionState) error {
		return fmt.Errorf("cannot Attach channel because connection is in %v state", connState)
	}
	errConnDetach = func(connState ConnectionState) error {
		return fmt.Errorf("cannot Detach channel because connection is in %v state", connState)
	}
	errChannelDetach = func(channelState ChannelState) error {
		return fmt.Errorf("cannot Detach channel because it is in %v state", channelState)
	}
	errDetach = errors.New("attempted to detach channel from inactive connection")
)

type chanSlice []*RealtimeChannel

func (ch chanSlice) Len() int           { return len(ch) }
func (ch chanSlice) Less(i, j int) bool { return ch[i].Name < ch[j].Name }
func (ch chanSlice) Swap(i, j int)      { ch[i], ch[j] = ch[j], ch[i] }
func (ch chanSlice) Sort()              { sort.Sort(ch) }

// RealtimeChannels is a goroutine-safe container for realtime channels that allows
// for creating, deleting and iterating over existing channels.
type RealtimeChannels struct {
	mtx    sync.Mutex
	client *Realtime
	chans  map[string]*RealtimeChannel
}

func newChannels(client *Realtime) *RealtimeChannels {
	return &RealtimeChannels{
		client: client,
		chans:  make(map[string]*RealtimeChannel),
	}
}

// A ChannelOption configures a channel.
type ChannelOption func(*channelOptions)

// channelOptions wraps proto.ChannelOptions. It exists so that users can't
// implement their own ChannelOption.
type channelOptions proto.ChannelOptions

// CipherKey is like Cipher with an AES algorithm and CBC mode.
func ChannelWithCipherKey(key []byte) ChannelOption {
	return func(o *channelOptions) {
		o.Cipher = proto.CipherParams{
			Algorithm: proto.DefaultCipherAlgorithm,
			Key:       key,
			KeyLength: proto.DefaultKeyLength,
			Mode:      proto.DefaultCipherMode,
		}
	}
}

// Cipher sets cipher parameters for encrypting messages on a channel.
func ChannelWithCipher(params CipherParams) ChannelOption {
	return func(o *channelOptions) {
		o.Cipher = params
	}
}

func ChannelWithParams(key string, value string) ChannelOption {
	return func(o *channelOptions) {
		if o.Params == nil {
			o.Params = map[string]string{}
		}
		o.Params[key] = value
	}
}

func ChannelWithModes(modes ...ChannelMode) ChannelOption {
	return func(o *channelOptions) {
		o.Modes = append(o.Modes, modes...)
	}
}

func applyChannelOptions(os ...ChannelOption) *channelOptions {
	to := channelOptions{}
	for _, set := range os {
		set(&to)
	}
	return &to
}

type CipherParams = proto.CipherParams
type CipherAlgorith = proto.CipherAlgorithm
type CipherMode = proto.CipherMode
type channelParams = proto.ChannelParams
type ChannelMode = proto.ChannelMode

// Get looks up a channel given by the name and creates it if it does not exist
// already.
//
// It is safe to call Get from multiple goroutines - a single channel is
// guaranteed to be created only once for multiple calls to Get from different
// goroutines.
func (ch *RealtimeChannels) Get(name string, options ...ChannelOption) *RealtimeChannel {
	// TODO: options
	ch.mtx.Lock()
	c, ok := ch.chans[name]
	if !ok {
		c = newRealtimeChannel(name, ch.client, applyChannelOptions(options...))
		ch.chans[name] = c
	}
	ch.mtx.Unlock()
	return c
}

// All returns a list of created channels.
//
// It is safe to call All from multiple goroutines, however there's no guarantee
// the returned list would not list a channel that was already released from
// different goroutine.
//
// The returned list is sorted by channel names.
func (ch *RealtimeChannels) All() []*RealtimeChannel {
	ch.mtx.Lock()
	chans := make([]*RealtimeChannel, 0, len(ch.chans))
	for _, c := range ch.chans {
		chans = append(chans, c)
	}
	ch.mtx.Unlock()
	chanSlice(chans).Sort()
	return chans
}

// Exists returns true if the channel by the given name exists.
func (c *RealtimeChannels) Exists(name string) bool {
	c.mtx.Lock()
	_, ok := c.chans[name]
	c.mtx.Unlock()
	return ok
}

// Release releases all resources associated with a channel, detaching it first
// if necessary. See RealtimeChannel.Detach for details.
func (ch *RealtimeChannels) Release(ctx context.Context, name string) error {
	ch.mtx.Lock()
	defer ch.mtx.Unlock()
	c, ok := ch.chans[name]
	if !ok {
		return nil
	}
	err := c.Detach(ctx)
	if err != nil {
		return err
	}
	delete(ch.chans, name)
	return nil
}

func (ch *RealtimeChannels) broadcastConnStateChange(change ConnectionStateChange) {
	ch.mtx.Lock()
	defer ch.mtx.Unlock()
	for _, c := range ch.chans {
		c.onConnStateChange(change)
	}
}

// RealtimeChannel represents a single named message channel.
type RealtimeChannel struct {
	mtx sync.Mutex

	ChannelEventEmitter
	Name     string            // name used to create the channel
	Presence *RealtimePresence //

	state           ChannelState
	errorReason     *ErrorInfo
	internalEmitter ChannelEventEmitter

	client         *Realtime
	messageEmitter *eventEmitter
	queue          *msgQueue
	options        *channelOptions
	params         channelParams
	modes          []ChannelMode

	//attachResume is True when the channel moves to the ChannelStateAttached state, and False
	//when the channel moves to the ChannelStateDetaching or ChannelStateFailed states.
	attachResume bool
}

func newRealtimeChannel(name string, client *Realtime, chOptions *channelOptions) *RealtimeChannel {
	c := &RealtimeChannel{
		ChannelEventEmitter: ChannelEventEmitter{newEventEmitter(client.log())},
		Name:                name,

		state:           ChannelStateInitialized,
		internalEmitter: ChannelEventEmitter{newEventEmitter(client.log())},

		client:         client,
<<<<<<< HEAD
		messageEmitter: newEventEmitter(client.logger()),
		options:        chOptions,
=======
		messageEmitter: newEventEmitter(client.log()),
>>>>>>> be66ef3c
	}
	c.Presence = newRealtimePresence(c)
	c.queue = newMsgQueue(client.Connection)
	return c
}

func (c *RealtimeChannel) onConnStateChange(change ConnectionStateChange) {
	switch change.Current {
	case ConnectionStateConnected:
		c.queue.Flush()
	case ConnectionStateFailed:
		c.setState(ChannelStateFailed, change.Reason, false)
		c.queue.Fail(change.Reason)
	}
}

// Attach attaches the Realtime connection to the channel, after which it starts
// receiving messages from it.
//
// If the context is canceled before the attach operation finishes, the call
// returns with an error, but the operation carries on in the background and
// the channel may eventually be attached anyway.
func (c *RealtimeChannel) Attach(ctx context.Context) error {
	res, err := c.attach()
	if err != nil {
		return err
	}

	attachTimeout := c.client.Connection.opts.realtimeRequestTimeout()
	timeoutCtx, cancel := c.opts().contextWithTimeout(context.Background(), attachTimeout)
	defer cancel()
	internalOpErr := make(chan error, 1)
	go func() {
		err := res.Wait(timeoutCtx)
		if errors.Is(err, context.DeadlineExceeded) {
			err = newError(ErrTimeoutError, errors.New("timed out before attaching channel"))
			c.setState(ChannelStateSuspended, err, false)
		}
		internalOpErr <- err
	}()
	select {
	case <-ctx.Done(): //Unblock channel wait, when external context is cancelled
		return ctx.Err()
	case err = <-internalOpErr:
		return err
	}
}

func (c *RealtimeChannel) attach() (result, error) {
	return c.mayAttach(true)
}

func (c *RealtimeChannel) mayAttach(checkActive bool) (result, error) {
	c.mtx.Lock()
	defer c.mtx.Unlock()
	if checkActive {
		switch c.state {
		case ChannelStateAttaching:
			return c.internalEmitter.listenResult(ChannelStateAttached, ChannelStateDetached, ChannelStateSuspended, ChannelStateFailed), nil // RTL4h
		case ChannelStateAttached: // RTL4a
			return nopResult, nil
		}
	}
	return c.lockAttach(nil)
}

func (c *RealtimeChannel) lockAttach(err error) (result, error) {
	if c.state == ChannelStateFailed { // RTL4g
		err = nil
	}

	switch c.client.Connection.State() {
	// RTL4b
	case ConnectionStateInitialized,
		ConnectionStateClosed,
		ConnectionStateClosing,
		ConnectionStateSuspended,
		ConnectionStateFailed:
		return nil, newError(ErrConnectionFailed, errConnAttach(c.client.Connection.State()))
	}

	sendAttachMsg := func() (result, error) {
		res := c.internalEmitter.listenResult(ChannelStateAttached, ChannelStateDetached, ChannelStateSuspended, ChannelStateFailed) //RTL4d
		msg := &proto.ProtocolMessage{
			Action:  proto.ActionAttach,
			Channel: c.Name,
		}
		if len(c.channelOpts().Params) > 0 {
			msg.Params = c.channelOpts().Params
		}
		if len(c.channelOpts().Modes) > 0 {
			msg.SetModesAsFlag(c.channelOpts().Modes)
		}
		if c.attachResume {
			msg.Flags.Set(proto.FlagAttachResume)
		}
		c.client.Connection.send(msg, nil)
		return res, nil
	}

	if c.state == ChannelStateDetaching { //// RTL4h
		attachRes := c.internalEmitter.listenResult(ChannelStateDetached, ChannelStateFailed)
		return resultFunc(func(ctx context.Context) error { // runs inside goroutine, need to check for locks again before accessing state
			detachErr := attachRes.Wait(ctx)
			if detachErr != nil && c.State() == ChannelStateFailed { // RTL4g - channel state is failed
				c.mtx.Lock()
				res, err := c.lockAttach(nil) // RTL4g - set error to nil
				c.mtx.Unlock()
				if err != nil {
					return err
				}
				return res.Wait(ctx)
			}
			c.setState(ChannelStateAttaching, err, false)
			res, _ := sendAttachMsg()
			return res.Wait(ctx)
		}), nil
	}
	c.lockSetState(ChannelStateAttaching, err, false)
	return sendAttachMsg()
}

// Detach detaches the Realtime connection to the channel, after which it stops
// receiving messages from it.
//
// If the context is canceled before the detach operation finishes, the call
// returns with an error, but the operation carries on in the background and
// the channel may eventually be detached anyway.
func (c *RealtimeChannel) Detach(ctx context.Context) error {
	prevChannelState := c.State()
	res, err := c.detach()
	if err != nil {
		return err
	}

	detachTimeout := c.client.Connection.opts.realtimeRequestTimeout()
	timeoutCtx, cancel := c.opts().contextWithTimeout(context.Background(), detachTimeout)
	defer cancel()
	internalOpErr := make(chan error, 1)
	go func() {
		err := res.Wait(timeoutCtx)
		if errors.Is(err, context.DeadlineExceeded) {
			err = newError(ErrTimeoutError, errors.New("timed out before detaching channel"))
			c.setState(prevChannelState, err, false)
		}
		internalOpErr <- err
	}()
	select {
	case <-ctx.Done(): //Unblock channel wait, when external context is cancelled
		return ctx.Err()
	case err = <-internalOpErr:
		return err
	}
}

func (c *RealtimeChannel) detach() (result, error) {
	c.mtx.Lock()
	defer c.mtx.Unlock()
	if c.client.Connection.State() == ConnectionStateClosing || c.client.Connection.State() == ConnectionStateFailed { // RTL5g
		return nil, connStateError(c.client.Connection.State(), errConnDetach(c.client.Connection.State()))
	}
	if c.state == ChannelStateInitialized || c.state == ChannelStateDetached { //RTL5a
		return nopResult, nil
	}
	if c.state == ChannelStateFailed { // RTL5b
		return nil, channelStateError(ChannelStateFailed, errChannelDetach(c.state))
	}
	if c.state == ChannelStateSuspended { // RTL5j
		c.lockSetState(ChannelStateDetached, nil, false)
		return nopResult, nil
	}
	if c.state == ChannelStateDetaching { // RTL5i
		return c.internalEmitter.listenResult(ChannelStateDetached, ChannelStateFailed), nil
	}
	if c.state == ChannelStateAttaching { //RTL5i
		attachRes := c.internalEmitter.listenResult(ChannelStateAttached, ChannelStateDetached, ChannelStateSuspended, ChannelStateFailed) //RTL4d
		return resultFunc(func(ctx context.Context) error {                                                                                // runs inside goroutine, need to check for locks again before accessing state
			err := attachRes.Wait(ctx) // error can be suspended or failed, so send back error right away
			if err != nil {
				return err
			}
			c.setState(ChannelStateDetaching, nil, false)
			res, _ := c.sendDetachMsg()
			return res.Wait(ctx)
		}), nil
	}
	return c.detachUnsafe()
}

func (c *RealtimeChannel) detachSkipVerifyActive() (result, error) {
	c.mtx.Lock()
	defer c.mtx.Unlock()
	return c.detachUnsafe()
}

func (c *RealtimeChannel) sendDetachMsg() (result, error) {
	res := c.internalEmitter.listenResult(ChannelStateDetached, ChannelStateFailed)
	msg := &proto.ProtocolMessage{
		Action:  proto.ActionDetach,
		Channel: c.Name,
	}
	c.client.Connection.send(msg, nil)
	return res, nil
}

func (c *RealtimeChannel) detachUnsafe() (result, error) {
	c.lockSetState(ChannelStateDetaching, nil, false) // no need to check for locks, method is already under lock context
	return c.sendDetachMsg()
}

type subscriptionName string

func (subscriptionName) isEmitterEvent() {}

type subscriptionMessage Message

func (*subscriptionMessage) isEmitterData() {}

// Subscribe registers a message handler to be called with each message with the
// given name received from the channel.
//
// This implicitly attaches the channel if it's not already attached. If the
// context is canceled before the attach operation finishes, the call
// returns with an error, but the operation carries on in the background and
// the channel may eventually be attached anyway.
//
// See package-level documentation on Event Emitter for details about
// messages dispatch.
func (c *RealtimeChannel) Subscribe(ctx context.Context, name string, handle func(*Message)) (unsubscribe func(), err error) {
	res, err := c.attach()
	if err != nil {
		return nil, err
	}
	err = res.Wait(ctx)
	if err != nil {
		return nil, err
	}
	return c.messageEmitter.On(subscriptionName(name), func(message emitterData) {
		handle((*Message)(message.(*subscriptionMessage)))
	}), nil
}

// SubscribeAll register a message handler to be called with each message
// received from the channel.
//
// This implicitly attaches the channel if it's not already attached. If the
// context is canceled before the attach operation finishes, the call
// returns with an error, but the operation carries on in the background and
// the channel may eventually be attached anyway.
//
// See package-level documentation on Event Emitter for details about
// messages dispatch.
func (c *RealtimeChannel) SubscribeAll(ctx context.Context, handle func(*Message)) (unsubscribe func(), err error) {
	res, err := c.attach()
	if err != nil {
		return nil, err
	}
	err = res.Wait(ctx)
	if err != nil {
		return nil, err
	}
	return c.messageEmitter.OnAll(func(message emitterData) {
		handle((*Message)(message.(*subscriptionMessage)))
	}), nil
}

type channelStateChanges chan ChannelStateChange

func (c channelStateChanges) Receive(change ChannelStateChange) {
	c <- change
}

type ChannelEventEmitter struct {
	emitter *eventEmitter
}

// On registers an event handler for connection events of a specific kind.
//
// See package-level documentation on Event Emitter for details.
func (em ChannelEventEmitter) On(e ChannelEvent, handle func(ChannelStateChange)) (off func()) {
	return em.emitter.On(e, func(change emitterData) {
		handle(change.(ChannelStateChange))
	})
}

// OnAll registers an event handler for all connection events.
//
// See package-level documentation on Event Emitter for details.
func (em ChannelEventEmitter) OnAll(handle func(ChannelStateChange)) (off func()) {
	return em.emitter.OnAll(func(change emitterData) {
		handle(change.(ChannelStateChange))
	})
}

// Once registers an one-off event handler for connection events of a specific kind.
//
// See package-level documentation on Event Emitter for details.
func (em ChannelEventEmitter) Once(e ChannelEvent, handle func(ChannelStateChange)) (off func()) {
	return em.emitter.Once(e, func(change emitterData) {
		handle(change.(ChannelStateChange))
	})
}

// OnceAll registers an one-off event handler for all connection events.
//
// See package-level documentation on Event Emitter for details.
func (em ChannelEventEmitter) OnceAll(handle func(ChannelStateChange)) (off func()) {
	return em.emitter.OnceAll(func(change emitterData) {
		handle(change.(ChannelStateChange))
	})
}

// Off deregisters event handlers for connection events of a specific kind.
//
// See package-level documentation on Event Emitter for details.
func (em ChannelEventEmitter) Off(e ChannelEvent) {
	em.emitter.Off(e)
}

// Off deregisters all event handlers.
//
// See package-level documentation on Event Emitter for details.
func (em ChannelEventEmitter) OffAll() {
	em.emitter.OffAll()
}

// Publish publishes a message on the channel.
//
// This implicitly attaches the channel if it's not already attached. If the
// context is canceled before the attach operation finishes, the call
// returns with an error, but the operation carries on in the background and
// the channel may eventually be attached and the message published anyway.
func (c *RealtimeChannel) Publish(ctx context.Context, name string, data interface{}) error {
	return c.PublishMultiple(ctx, []*Message{{Name: name, Data: data}})
}

// PublishMultiple publishes all given messages on the channel at once.
//
// This implicitly attaches the channel if it's not already attached. If the
// context is canceled before the attach operation finishes, the call
// returns with an error, but the operation carries on in the background and
// the channel may eventually be attached and the message published anyway.
func (c *RealtimeChannel) PublishMultiple(ctx context.Context, messages []*Message) error {
	id := c.client.Auth.clientIDForCheck()
	for _, v := range messages {
		if v.ClientID != "" && id != wildcardClientID && v.ClientID != id {
			// Spec RSL1g3,RSL1g4
			return fmt.Errorf("Unable to publish message containing a clientId (%s) that is incompatible with the library clientId (%s)", v.ClientID, id)
		}
	}
	msg := &proto.ProtocolMessage{
		Action:   proto.ActionMessage,
		Channel:  c.Name,
		Messages: messages,
	}
	res, err := c.send(msg)
	if err != nil {
		return err
	}
	return res.Wait(ctx)
}

// History is equivalent to RESTChannel.History.
func (c *RealtimeChannel) History(o ...HistoryOption) HistoryRequest {
	return c.client.rest.Channels.Get(c.Name).History(o...)
}

func (c *RealtimeChannel) send(msg *proto.ProtocolMessage) (result, error) {
	if res, enqueued := c.maybeEnqueue(msg); enqueued {
		return res, nil
	}

	if !c.canSend() {
		return nil, newError(ErrChannelOperationFailedInvalidChannelState, nil)
	}

	res, listen := newErrResult()
	c.client.Connection.send(msg, listen)
	return res, nil
}

func (c *RealtimeChannel) maybeEnqueue(msg *proto.ProtocolMessage) (_ result, enqueued bool) {
	// RTL6c2
	if c.opts().NoQueueing {
		return nil, false
	}
	switch c.client.Connection.State() {
	default:
		return nil, false
	case ConnectionStateInitialized,
		ConnectionStateConnecting,
		ConnectionStateDisconnected:
	}
	switch c.State() {
	default:
		return nil, false
	case ChannelStateInitialized,
		ChannelStateAttached,
		ChannelStateDetached,
		ChannelStateAttaching,
		ChannelStateDetaching:
	}

	res, listen := newErrResult()
	c.queue.Enqueue(msg, listen)
	return res, true
}

func (c *RealtimeChannel) canSend() bool {
	// RTL6c1
	if c.client.Connection.State() != ConnectionStateConnected {
		return false
	}
	switch c.State() {
	default:
		return false
	case ChannelStateInitialized,
		ChannelStateAttached,
		ChannelStateDetached,
		ChannelStateAttaching,
		ChannelStateDetaching:
	}
	return true
}

// State gives the current state of the channel.
func (c *RealtimeChannel) State() ChannelState {
	c.mtx.Lock()
	defer c.mtx.Unlock()
	return c.state
}

// ErrorReason gives the last error that caused channel transition to failed state.
func (c *RealtimeChannel) ErrorReason() *ErrorInfo {
	c.mtx.Lock()
	defer c.mtx.Unlock()
	return c.errorReason
}

func (c *RealtimeChannel) notify(msg *proto.ProtocolMessage) {
	switch msg.Action {
	case proto.ActionAttached:
		if c.State() == ChannelStateDetaching { // RTL5K
			c.sendDetachMsg()
			return
		}
		if len(msg.Params) > 0 {
			c.setParams(msg.Params)
		}
		if msg.Flags != 0 {
			c.setModes(proto.FromFlag(msg.Flags))
		}
		c.Presence.onAttach(msg)
		// RTL12
		c.setState(ChannelStateAttached, newErrorFromProto(msg.Error), msg.Flags.Has(proto.FlagResumed))
		c.queue.Flush()
	case proto.ActionDetached:
		c.mtx.Lock()
		err := error(newErrorFromProto(msg.Error))
		switch c.state {
		case ChannelStateDetaching:
			c.lockSetState(ChannelStateDetached, err, false)
			c.mtx.Unlock()
			return
		case ChannelStateAttached: // TODO: Also SUSPENDED; RTL13a
			var res result
			res, err = c.lockAttach(err)
			if err != nil {
				break
			}

			c.mtx.Unlock()
			go func() {
				// We need to wait in another goroutine to allow more messages
				// to reach the connection.

				err = res.Wait(context.Background())
				if err == nil {
					return
				}
				c.mtx.Lock()

				c.lockStartRetryAttachLoop(err)
			}()
			return
		case
			ChannelStateAttaching,
			ChannelStateDetached: // TODO: Should be SUSPENDED
		default:
			c.mtx.Unlock()
			return
		}

		c.lockStartRetryAttachLoop(err)
	case proto.ActionSync:
		c.Presence.processIncomingMessage(msg, syncSerial(msg))
	case proto.ActionPresence:
		c.Presence.processIncomingMessage(msg, "")
	case proto.ActionError:
		c.setState(ChannelStateFailed, newErrorFromProto(msg.Error), false)
		c.queue.Fail(newErrorFromProto(msg.Error))
	case proto.ActionMessage:
		if c.State() == ChannelStateAttached {
			for _, msg := range msg.Messages {
				c.messageEmitter.Emit(subscriptionName(msg.Name), (*subscriptionMessage)(msg))
			}
		}
	default:
	}
}

func (c *RealtimeChannel) lockStartRetryAttachLoop(err error) {
	// TODO: Move to SUSPENDED; move it to DETACHED for now.
	c.lockSetState(ChannelStateDetached, err, false)

	stateChange := make(channelStateChanges, 1)
	off := c.internalEmitter.OnceAll(stateChange.Receive)

	c.mtx.Unlock()

	go func() {
		defer off()
		for !c.retryAttach(stateChange) {
		}
	}()
}

func (c *RealtimeChannel) retryAttach(stateChange channelStateChanges) (done bool) {
	ctx, cancel := context.WithCancel(context.Background())
	defer cancel()

	select {
	case <-c.opts().After(ctx, c.opts().ChannelRetryTimeout):
	case <-stateChange:
		// Any concurrent state change cancels the retry.
		return true
	}

	if c.client.Connection.State() != ConnectionStateConnected {
		// RTL13c: If no longer CONNECTED, RTL3 takes over.
		return true
	}

	err := wait(ctx)(c.mayAttach(false))
	if err == nil {
		return true
	}
	// TODO: Move to SUSPENDED; move it to DETACHED for now.
	c.setState(ChannelStateDetached, err, false)
	return false
}

func (c *RealtimeChannel) isActive() bool {
	return c.state == ChannelStateAttaching || c.state == ChannelStateAttached
}

func (c *RealtimeChannel) channelOpts() *channelOptions {
	return c.options
}

func (c *RealtimeChannel) setParams(params channelParams) {
	c.mtx.Lock()
	defer c.mtx.Unlock()
	c.params = params
}

func (c *RealtimeChannel) setModes(modes []ChannelMode) {
	c.mtx.Lock()
	defer c.mtx.Unlock()
	c.modes = modes
}

func (c *RealtimeChannel) Modes() []ChannelMode {
	c.mtx.Lock()
	defer c.mtx.Unlock()
	var modes []ChannelMode
	modes = append(modes, c.modes...)
	return modes
}

func (c *RealtimeChannel) Params() map[string]string {
	c.mtx.Lock()
	defer c.mtx.Unlock()
	params := make(channelParams)
	for key, value := range c.params {
		params[key] = value
	}
	return params
}

func (c *RealtimeChannel) opts() *clientOptions {
	return c.client.opts()
}

func (c *RealtimeChannel) log() logger {
	return c.client.log()
}

func (c *RealtimeChannel) setState(state ChannelState, err error, resumed bool) error {
	c.mtx.Lock()
	defer c.mtx.Unlock()
	return c.lockSetState(state, err, resumed)
}

func (c *RealtimeChannel) lockSetAttachResume(state ChannelState) {
	if state == ChannelStateDetaching {
		c.attachResume = false
	}
	if state == ChannelStateAttached {
		c.attachResume = true
	}
	if state == ChannelStateFailed {
		c.attachResume = false
	}
}

func (c *RealtimeChannel) lockSetState(state ChannelState, err error, resumed bool) error {
	c.lockSetAttachResume(state)
	previous := c.state
	changed := c.state != state
	c.state = state
	c.errorReason = channelStateError(state, err)
	change := ChannelStateChange{
		Current:  c.state,
		Previous: previous,
		Reason:   c.errorReason,
		Resumed:  resumed,
	}
	// RTL2g
	if !changed {
		change.Event = ChannelEventUpdate
	} else {
		change.Event = ChannelEvent(change.Current)
	}
	c.internalEmitter.emitter.Emit(change.Event, change)
	c.emitter.Emit(change.Event, change)
	return c.errorReason.unwrapNil()
}<|MERGE_RESOLUTION|>--- conflicted
+++ resolved
@@ -202,12 +202,8 @@
 		internalEmitter: ChannelEventEmitter{newEventEmitter(client.log())},
 
 		client:         client,
-<<<<<<< HEAD
-		messageEmitter: newEventEmitter(client.logger()),
+		messageEmitter: newEventEmitter(client.log()),
 		options:        chOptions,
-=======
-		messageEmitter: newEventEmitter(client.log()),
->>>>>>> be66ef3c
 	}
 	c.Presence = newRealtimePresence(c)
 	c.queue = newMsgQueue(client.Connection)
