--- conflicted
+++ resolved
@@ -312,12 +312,8 @@
 	}
 }
 
-<<<<<<< HEAD
 func (c *REST) doWithHandle(r *Request, handle func(*http.Response, interface{}) (*http.Response, error)) (*http.Response, error) {
-=======
-func (c *RestClient) doWithHandle(r *Request, handle func(*http.Response, interface{}) (*http.Response, error)) (*http.Response, error) {
 	log := c.opts.Logger.Sugar()
->>>>>>> 70506503
 	if c.successFallbackHost == nil {
 		c.successFallbackHost = &fallbackCache{
 			duration: c.opts.fallbackRetryTimeout(),
@@ -361,12 +357,8 @@
 	}
 	resp, err = handle(resp, r.Out)
 	if err != nil {
-<<<<<<< HEAD
+		log.Error("RestClient: error handling response: ", err)
 		if e, ok := err.(*ErrorInfo); ok {
-=======
-		log.Error("RestClient: error handling response: ", err)
-		if e, ok := err.(*Error); ok {
->>>>>>> 70506503
 			if canFallBack(e.StatusCode) &&
 				(strings.HasPrefix(req.URL.Host, defaultOptions.RestHost) ||
 					c.opts.FallbackHosts != nil) {
@@ -514,13 +506,9 @@
 	return req, nil
 }
 
-<<<<<<< HEAD
 func (c *REST) handleResponse(resp *http.Response, out interface{}) (*http.Response, error) {
-=======
-func (c *RestClient) handleResponse(resp *http.Response, out interface{}) (*http.Response, error) {
 	log := c.opts.Logger.Sugar()
 	log.Info("RestClient:checking valid http response")
->>>>>>> 70506503
 	if err := checkValidHTTPResponse(resp); err != nil {
 		log.Error("RestClient: failed to check valid http response ", err)
 		return nil, err
