--- conflicted
+++ resolved
@@ -83,13 +83,10 @@
 	// after a reauthorization, to avoid re-reauthorizing.
 	reauthorizing bool
 	arg           connArgs
-<<<<<<< HEAD
 	client        *Realtime
-=======
 
 	readLimit                int64
 	isReadLimitSetExternally bool
->>>>>>> d5801080
 }
 
 type connCallbacks struct {
@@ -114,11 +111,8 @@
 		pending:   newPendingEmitter(auth.log()),
 		auth:      auth,
 		callbacks: callbacks,
-<<<<<<< HEAD
 		client:    client,
-=======
 		readLimit: maxMessageSize,
->>>>>>> d5801080
 	}
 	auth.onExplicitAuthorize = c.onClientAuthorize
 	c.queue = newMsgQueue(c)
