package ably

import (
	"errors"
	"fmt"
	"net/url"
	"strconv"
	"strings"
	"time"

	"github.com/ably/ably-go/ably/internal/ablyutil"
	"github.com/ably/ably-go/ably/proto"
)

var (
	errQueueing = errors.New("unable to send messages in current state with disabled queueing")
)

// connectionMode is the mode in which the connection is operating
type connectionMode uint

const (
	// normalMode this is set when the Connection operating normally
	normalMode connectionMode = iota
	// resumeMode this is set when the Connection is trying to resume
	resumeMode
	// recoveryMode this is set when the Connection is trying to recover
	recoveryMode
)

// Connection represents a single connection Realtime instantiates for
// communication with Ably servers.
type Connection struct {
	id        string
	key       string
	serial    int64
	msgSerial int64
	err       error
	conn      proto.Conn
<<<<<<< HEAD
	msgCh     chan *proto.ProtocolMessage
	opts      *clientOptions
=======
	opts      *ClientOptions
>>>>>>> b4cd9941
	state     *stateEmitter
	pending   pendingEmitter
	queue     *msgQueue
	auth      *Auth

	callbacks connCallbacks
	// reconnecting tracks if we have issued a reconnection request. If we receive any message
	// with this set to true then its the first message/response after issuing the
	// reconnection request.
	reconnecting bool
}

type connCallbacks struct {
	onChannelMsg func(*proto.ProtocolMessage)
	// onReconnectMsg is called when we get a response from reconnect request. We
	// move this up because some implementation details for (RTN15c) requires
	// access to Channels and we dont have it here so we let RealtimeClient do the
	// work.
	onReconnectMsg func(*proto.ProtocolMessage)
	onStateChange  func(State)
	// reconnecting tracks if we have issued a reconnection request. If we receive any message
	// with this set to true then its the first message/response after issuing the
	// reconnection request.
}

func newConn(opts *clientOptions, auth *Auth, callbacks connCallbacks) (*Connection, error) {
	c := &Connection{
		opts:      opts,
		state:     newStateEmitter(StateConn, StateConnInitialized, "", auth.logger()),
		pending:   newPendingEmitter(auth.logger()),
		auth:      auth,
		callbacks: callbacks,
	}
	c.queue = newMsgQueue(c)
	if opts.Listener != nil {
		c.onState(opts.Listener)
	}
	if !opts.NoConnect {
		if _, err := c.connect(false); err != nil {
			return nil, err
		}
	}
	return c, nil
}

func (c *Connection) dial(proto string, u *url.URL) (proto.Conn, error) {
	// (RTN23b)
	query := u.Query()
	query.Add("heartbeats", "true")
	u.RawQuery = query.Encode()
	if c.opts.Dial != nil {
		return c.opts.Dial(proto, u)
	}
	return ablyutil.DialWebsocket(proto, u)
}

// Connect attempts to move the connection to the CONNECTED state, if it
// can and if it isn't already.
func (c *Connection) Connect() {
	c.connect(false)
}

// Close attempts to move the connection to the CLOSED state, if it can and if
// it isn't already.
func (c *Connection) Close() {
	c.close()
}

var connectResultStates = []StateEnum{
	StateConnConnected, // expected state
	StateConnFailed,
	StateConnDisconnected,
}

func (c *Connection) connect(result bool) (Result, error) {
	c.state.Lock()
	mode := c.getMode()
	c.state.Unlock()
	return c.connectWith(result, mode)
}

func (c *Connection) reconnect(result bool) (Result, error) {
	c.state.Lock()
	mode := c.getMode()
	c.state.Unlock()
	r, err := c.connectWith(result, mode)
	if err != nil {
		return nil, err
	}
	// We have successfully dialed reconnection request. We need to set this so
	// when the next message arrives it will be treated as the response to
	// reconnection request.
	c.state.Lock()
	c.reconnecting = true
	c.state.Unlock()
	return r, nil
}

func (c *Connection) getMode() connectionMode {
	if c.key != "" {
		return resumeMode
	}
	if c.opts.Recover != "" {
		return recoveryMode
	}
	return normalMode
}

func (c *Connection) params(mode connectionMode) (url.Values, error) {
	query := url.Values{
		"timestamp": []string{strconv.FormatInt(TimeNow(), 10)},
		"echo":      []string{"true"},
		"format":    []string{"msgpack"},
	}
	if c.opts.NoEcho {
		query.Set("echo", "false")
	}
	if c.opts.NoBinaryProtocol {
		query.Set("format", "json")
	}
	if c.opts.ClientID != "" && c.auth.method == authBasic {
		// References RSA7e1
		query.Set("clientId", c.opts.ClientID)
	}
	for k, v := range c.opts.TransportParams {
		query[k] = v
	}
	if err := c.auth.authQuery(query); err != nil {
		return nil, err
	}
	switch mode {
	case resumeMode:
		query.Set("resume", c.key)
		query.Set("connectionSerial", fmt.Sprint(c.serial))
	case recoveryMode:
		m := strings.Split(c.opts.Recover, ":")
		if len(m) != 3 {
			return nil, errors.New("conn: Invalid recovery key")
		}
		query.Set("recover", m[0])
		query.Set("connectionSerial", m[1])
	}
	return query, nil
}

func (c *Connection) connectWith(result bool, mode connectionMode) (Result, error) {
	c.state.Lock()
	defer c.state.Unlock()
	if c.isActive() {
		return nopResult, nil
	}
	c.setState(StateConnConnecting, nil)
	u, err := url.Parse(c.opts.realtimeURL())
	if err != nil {
		return nil, c.setState(StateConnFailed, err)
	}
	var res Result
	if result {
		res = c.state.listenResult(connectResultStates...)
	}
	query, err := c.params(mode)
	if err != nil {
		return nil, c.setState(StateConnFailed, err)
	}
	u.RawQuery = query.Encode()
	proto := c.opts.protocol()
	conn, err := c.dial(proto, u)
	if err != nil {
		return nil, c.setState(StateConnFailed, err)
	}
	if c.logger().Is(LogVerbose) {
		c.setConn(verboseConn{conn: conn, logger: c.logger()})
	} else {
		c.setConn(conn)
	}
	c.reconnecting = mode == recoveryMode || mode == resumeMode
	return res, nil
}

var closeResultStates = []StateEnum{
	StateConnClosed, // expected state
	StateConnFailed,
	StateConnDisconnected,
}

func (c *Connection) close() {
	c.state.Lock()
	c.key, c.id = "", "" //(RTN16c)
	defer c.state.Unlock()
	switch c.state.current {
	case
		StateConnClosing,
		StateConnClosed,
		StateConnInitialized,
		StateConnFailed,
		StateConnDisconnected:

		return
	}

	c.state.set(StateConnClosing, nil)
	msg := &proto.ProtocolMessage{Action: proto.ActionClose}
	c.updateSerial(msg, nil)

	// TODO: handle error. If you can't send a message, the fail-fast way to
	// deal with it is to discard the WebSocket and perform a normal
	// reconnection. We could also have a retry loop, but in any case, it should
	// be dealt with centrally, so Send shouldn't return the error but handle
	// it in some way. The caller isn't responsible for recovering from realtime
	// connection transient errors.
	_ = c.conn.Send(msg)
}

// ID gives unique ID string obtained from Ably upon successful connection.
// The ID may change due to reconnection and recovery; on every received
// StateConnConnected event previously obtained ID is no longer valid.
func (c *Connection) ID() string {
	c.state.Lock()
	defer c.state.Unlock()
	return c.id
}

// Key gives unique key string obtained from Ably upon successful connection.
// The key may change due to reconnection and recovery; on every received
// StatConnConnected event previously obtained Key is no longer valid.
func (c *Connection) Key() string {
	c.state.Lock()
	defer c.state.Unlock()
	return c.key
}

// Ping issues a ping request against configured endpoint and returns TTR times
// for ping request and pong response.
//
// Ping returns non-nil error without any attempt of communication with Ably
// if the connection state is StateConnClosed or StateConnFailed.
func (c *Connection) Ping() (ping, pong time.Duration, err error) {
	return 0, 0, errors.New("TODO")
}

// ErrorReason gives last known error that caused connection transit to
// StateConnFailed state.
func (c *Connection) ErrorReason() *ErrorInfo {
	c.state.Lock()
	defer c.state.Unlock()
	return c.state.err
}

func (c *Connection) RecoveryKey() string {
	c.state.Lock()
	defer c.state.Unlock()
	if c.key == "" {
		return ""
	}
	return strings.Join([]string{c.key, fmt.Sprint(c.serial), fmt.Sprint(c.msgSerial)}, ":")
}

// Serial gives serial number of a message received most recently. Last known
// serial number is used when recovering connection state.
func (c *Connection) Serial() int64 {
	c.state.Lock()
	defer c.state.Unlock()
	return c.serial
}

// State returns current state of the connection.
func (c *Connection) State() StateEnum {
	c.state.Lock()
	defer c.state.Unlock()
	return c.state.current
}

// onState relays request connection states to the given channel; onState state transition
// connection will not block sending to c - the caller must ensure the incoming
// values are read at proper pace or the c is sufficiently buffered.
//
// If no states are given, c is registered for all of them.
// If c is nil, the method panics.
// If c is already registered, its state set is expanded.
func (c *Connection) onState(ch chan<- State, states ...StateEnum) {
	c.state.on(ch, states...)
}

// On registers an event handler for connection events of a specific kind.
//
// See package-level documentation on Event Emitter for details.
func (c *Connection) On(e ConnectionEvent, handle func(ConnectionStateChange)) (off func()) {
	return c.state.eventEmitter.On(e, func(change emitterData) {
		handle(change.(ConnectionStateChange))
	})
}

// OnAll registers an event handler for all connection events.
//
// See package-level documentation on Event Emitter for details.
func (c *Connection) OnAll(handle func(ConnectionStateChange)) (off func()) {
	return c.state.eventEmitter.OnAll(func(change emitterData) {
		handle(change.(ConnectionStateChange))
	})
}

// Once registers an one-off event handler for connection events of a specific kind.
//
// See package-level documentation on Event Emitter for details.
func (c *Connection) Once(e ConnectionEvent, handle func(ConnectionStateChange)) (off func()) {
	return c.state.eventEmitter.On(e, func(change emitterData) {
		handle(change.(ConnectionStateChange))
	})
}

// OnceAll registers an one-off event handler for all connection events.
//
// See package-level documentation on Event Emitter for details.
func (c *Connection) OnceAll(handle func(ConnectionStateChange)) (off func()) {
	return c.state.eventEmitter.OnceAll(func(change emitterData) {
		handle(change.(ConnectionStateChange))
	})
}

// offState removes c from listening on the given connection state transitions.
//
// If no states are given, c is removed for all of the connection's states.
// If c is nil, the method panics.
// If c was not registered or is already removed, the method is a nop.
func (c *Connection) offState(ch chan<- State, states ...StateEnum) {
	c.state.off(ch, states...)
}

// Off deregisters event handlers for connection events of a specific kind.
//
// See package-level documentation on Event Emitter for details.
func (c *Connection) Off(e ConnectionEvent) {
	c.state.eventEmitter.Off(e)
}

// Off deregisters all event handlers.
//
// See package-level documentation on Event Emitter for details.
func (c *Connection) OffAll() {
	c.state.eventEmitter.OffAll()
}

func (c *Connection) updateSerial(msg *proto.ProtocolMessage, listen chan<- error) {
	const maxint64 = 1<<63 - 1
	msg.MsgSerial = c.msgSerial
	c.msgSerial = (c.msgSerial + 1) % maxint64
	if listen != nil {
		c.pending.Enqueue(msg.MsgSerial, listen)
	}
}

func (c *Connection) send(msg *proto.ProtocolMessage, listen chan<- error) error {
	c.state.Lock()
	switch state := c.state.current; state {
	case StateConnInitialized, StateConnConnecting, StateConnDisconnected:
		c.state.Unlock()
		if c.opts.NoQueueing {
			return stateError(state, errQueueing)
		}
		c.queue.Enqueue(msg, listen)
		return nil
	case StateConnConnected:
	default:
		c.state.Unlock()
		return stateError(state, nil)
	}
	if err := c.verifyAndUpdateMessages(msg); err != nil {
		c.state.Unlock()
		return err
	}
	c.updateSerial(msg, listen)
	c.state.Unlock()
	return c.conn.Send(msg)
}

// verifyAndUpdateMessages ensures the ClientID sent with published messages or
// presence messages matches the authenticated user's ClientID and if it does,
// ensures it's empty as Able service is responsible for populating it.
//
// If both user was not authenticated with a wildcard ClientID and the one
// being sent does not match it, the method return non-nil error.
func (c *Connection) verifyAndUpdateMessages(msg *proto.ProtocolMessage) (err error) {
	clientID := c.auth.clientIDForCheck()
	connectionID := c.id
	switch msg.Action {
	case proto.ActionMessage:
		for _, msg := range msg.Messages {
			if !isClientIDAllowed(clientID, msg.ClientID) {
				return newError(90000, fmt.Errorf("unable to send message as %q", msg.ClientID))
			}
			if clientID == msg.ClientID {
				msg.ClientID = ""
			}
			msg.ConnectionID = connectionID
		}
	case proto.ActionPresence:
		for _, presmsg := range msg.Presence {
			switch {
			case !isClientIDAllowed(clientID, presmsg.ClientID):
				return newError(90000, fmt.Errorf("unable to send presence message as %q", presmsg.ClientID))
			case clientID == "" && presmsg.ClientID == "":
				return newError(90000, errors.New("unable to infer ClientID from the connection"))
			case presmsg.ClientID == "":
				presmsg.ClientID = clientID
			}
			presmsg.ConnectionID = connectionID
		}
	}
	return nil
}

func (c *Connection) isActive() bool {
	return c.state.current == StateConnConnecting || c.state.current == StateConnConnected
}

func (c *Connection) lockCanReceiveMessages() bool {
	c.state.Lock()
	defer c.state.Unlock()
	return c.state.current == StateConnConnecting || c.state.current == StateConnConnected || c.state.current == StateConnClosing
}

func (c *Connection) lockIsActive() bool {
	c.state.Lock()
	defer c.state.Unlock()
	return c.isActive()
}

func (c *Connection) setConn(conn proto.Conn) {
	c.conn = conn
	go c.eventloop()
}

func (c *Connection) logger() *LoggerOptions {
	return c.auth.logger()
}

func (c *Connection) setSerial(serial int64) {
	c.serial = serial
}

func (c *Connection) eventloop() {
	var receiveTimeout time.Duration
	for c.lockCanReceiveMessages() {
		var deadline time.Time
		if receiveTimeout != 0 {
			deadline = time.Now().Add(receiveTimeout) // RTN23a
		}
		msg, err := c.conn.Receive(deadline)
		if err != nil {
			c.state.Lock()
			if c.state.current == StateConnClosed {
				c.state.Unlock()
				return
			}

			c.setState(StateConnDisconnected, err)
			c.state.Unlock()
			c.reconnect(false)
			return
		}
		if msg.ConnectionSerial != 0 {
			c.state.Lock()
			c.setSerial(msg.ConnectionSerial)
			c.state.Unlock()
		}
		switch msg.Action {
		case proto.ActionHeartbeat:
		case proto.ActionAck:
			c.state.Lock()
			c.pending.Ack(msg.MsgSerial, msg.Count, newErrorProto(msg.Error))
			c.setSerial(c.serial + 1)
			c.state.Unlock()
		case proto.ActionNack:
			c.state.Lock()
			c.pending.Nack(msg.MsgSerial, msg.Count, newErrorProto(msg.Error))
			c.state.Unlock()
		case proto.ActionError:
			if msg.Channel != "" {
				c.callbacks.onChannelMsg(msg)
				break
			}
			c.state.Lock()
			if c.reconnecting {
				c.reconnecting = false
				if tokenError(msg.Error) {
					// (RTN15c5)
					// TODO: (gernest) implement (RTN15h) This can be done as a separate task?
				} else {
					// (RTN15c4)
					c.callbacks.onReconnectMsg(msg)
				}
			}
			c.setState(StateConnFailed, newErrorProto(msg.Error))
			c.state.Unlock()
			c.queue.Fail(newErrorProto(msg.Error))
			if c.conn != nil {
				c.conn.Close()
			}
		case proto.ActionConnected:
			c.auth.updateClientID(msg.ConnectionDetails.ClientID)
			c.state.Lock()
			// we need to get this before we set c.key so as to be sure if we were
			// resuming or recovering the connection.
			mode := c.getMode()
			c.state.Unlock()
			if msg.ConnectionDetails != nil {
				c.state.Lock()
				c.key = msg.ConnectionDetails.ConnectionKey //(RTN15e) (RTN16d)
				c.state.Unlock()

				// Spec RSA7b3, RSA7b4, RSA12a
				c.auth.updateClientID(msg.ConnectionDetails.ClientID)

				maxIdleInterval := time.Duration(msg.ConnectionDetails.MaxIdleInterval) * time.Millisecond
				receiveTimeout = c.opts.realtimeRequestTimeout() + maxIdleInterval // RTN23a
			}
			c.state.Lock()
			reconnecting := c.reconnecting
			if reconnecting {
				// reset the mode
				c.reconnecting = false
			}
			id := c.id
			c.state.Unlock()
			if reconnecting {
				// (RTN15c1) (RTN15c2)
				c.state.Lock()
				c.setState(StateConnConnected, newErrorProto(msg.Error))
				c.state.Unlock()
				if id != msg.ConnectionID {
					// (RTN15c3)
					// we are calling this outside of locks to avoid deadlock because in the
					// RealtimeClient client where this callback is implemented we do some ops
					// with this Conn where we re acquire Conn.state.Lock again.
					c.callbacks.onReconnectMsg(msg)
				}
			} else {
				// preserve old behavior.
				c.state.Lock()
				c.setState(StateConnConnected, nil)
				c.state.Unlock()
			}
			c.state.Lock()
			c.id = msg.ConnectionID
			c.msgSerial = 0
			if reconnecting && mode == recoveryMode {
				// we are setting msgSerial as per (RTN16f)
				msgSerial, err := strconv.ParseInt(strings.Split(c.opts.Recover, ":")[2], 10, 64)
				if err != nil {
					//TODO: how to handle this? Panic?
				}
				c.msgSerial = msgSerial
			}
			c.setSerial(-1)
			c.state.Unlock()
			c.queue.Flush()
		case proto.ActionDisconnected:
			c.state.Lock()
			c.id = ""
			c.setState(StateConnDisconnected, nil)
			c.state.Unlock()
		case proto.ActionClosed:
			c.state.Lock()
			c.id, c.key = "", "" //(RTN16c)
			c.setState(StateConnClosed, nil)
			c.state.Unlock()
			if c.conn != nil {
				c.conn.Close()
			}
		default:
			c.callbacks.onChannelMsg(msg)
		}
	}
}

func (c *Connection) setState(state StateEnum, err error) error {
	// TODO: Tempporary hack to fix https://github.com/ably/ably-go/issues/68.
	//
	// The proper way of propagating state changes is through the new
	// EventEmitter at https://github.com/ably/ably-go/pull/144.
	ch := make(chan State, 1)
	c.state.once(ch)
	go func() { c.callbacks.onStateChange(<-ch) }()

	return c.state.set(state, err)
}

type verboseConn struct {
	conn   proto.Conn
	logger *LoggerOptions
}

func (vc verboseConn) Send(msg *proto.ProtocolMessage) error {
	vc.logger.Printf(LogVerbose, "Realtime Connection: sending %s", msg)
	return vc.conn.Send(msg)
}

func (vc verboseConn) Receive(deadline time.Time) (*proto.ProtocolMessage, error) {
	msg, err := vc.conn.Receive(deadline)
	if err != nil {
		return nil, err
	}
	vc.logger.Printf(LogVerbose, "Realtime Connection: received %s", msg)
	return msg, nil
}

func (vc verboseConn) Close() error {
	vc.logger.Printf(LogVerbose, "Realtime Connection: closed")
	return vc.conn.Close()
}<|MERGE_RESOLUTION|>--- conflicted
+++ resolved
@@ -37,12 +37,7 @@
 	msgSerial int64
 	err       error
 	conn      proto.Conn
-<<<<<<< HEAD
-	msgCh     chan *proto.ProtocolMessage
 	opts      *clientOptions
-=======
-	opts      *ClientOptions
->>>>>>> b4cd9941
 	state     *stateEmitter
 	pending   pendingEmitter
 	queue     *msgQueue
