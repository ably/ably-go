--- conflicted
+++ resolved
@@ -973,89 +973,6 @@
 	}
 }
 
-<<<<<<< HEAD
-func TestRealtimeConn_RTN15f_NackOnDisconnect(t *testing.T) {
-	t.Parallel()
-
-	in := make(chan *proto.ProtocolMessage, 1)
-	out := make(chan *proto.ProtocolMessage, 16)
-
-	c, _ := ably.NewRealtime(ably.ClientOptions{}.
-		Token("fake:token").
-		AutoConnect(false).
-		Dial(ablytest.MessagePipe(in, out)))
-
-	// Get the connection to CONNECTED.
-
-	in <- &proto.ProtocolMessage{
-		Action:            proto.ActionConnected,
-		ConnectionID:      "connection-id",
-		ConnectionDetails: &proto.ConnectionDetails{},
-	}
-
-	err := ablytest.ConnWaiter(c, c.Connect, ably.ConnectionEventConnected).Wait()
-	if err != nil {
-		t.Fatal(err)
-	}
-
-	// Get a channel to ATTACHED.
-
-	channel := c.Channels.Get("test")
-	attachWaiter, err := channel.Attach()
-	if err != nil {
-		t.Fatal(err)
-	}
-
-	_ = <-out // consume ATTACH
-
-	in <- &proto.ProtocolMessage{
-		Action:  proto.ActionAttached,
-		Channel: "test",
-	}
-
-	ablytest.Wait(attachWaiter, err)
-
-	// Publish some messages, but don't ACK nor NACK them.
-
-	publishErrs := make(chan error, 3)
-
-	for i := 0; i < cap(publishErrs); i++ {
-		go func() {
-			res, err := channel.Publish("foo", nil)
-			if err != nil {
-				publishErrs <- err
-				return
-			}
-			publishErrs <- res.Wait()
-		}()
-	}
-
-	for i := 0; i < cap(publishErrs); i++ {
-		msg := <-out
-		if expected, got := proto.ActionMessage, msg.Action; expected != got {
-			t.Fatalf("expected %v, got %v", expected, got)
-		}
-	}
-
-	// No more outgoing messages expected.
-	ablytest.Instantly.NoRecv(t, nil, out, t.Fatalf)
-
-	// The publishes should be blocking waiting for an ACK or NACK.
-	ablytest.Instantly.NoRecv(t, nil, publishErrs, t.Fatalf)
-
-	// Break the connection by closing the in pipe. Expect all pending publishes
-	// to fail.
-
-	close(in)
-
-	for i := 0; i < cap(publishErrs); i++ {
-		var err error
-		ablytest.Instantly.Recv(t, &err, publishErrs, t.Fatalf)
-
-		if !errors.Is(err, io.EOF) { // Caused by breaking the connection.
-			t.Fatalf("expected %v, got %v", io.EOF, err)
-		}
-=======
 func TestRealtimeConn_RTN15e_ConnKeyUpdatedOnReconnect(t *testing.T) {
 	t.Parallel()
 
@@ -1095,7 +1012,90 @@
 	}
 	if key1 == key2 {
 		t.Fatalf("expected new key %q to be different from first one", key1)
->>>>>>> 085f6ce1
+	}
+}
+
+func TestRealtimeConn_RTN15f_NackOnDisconnect(t *testing.T) {
+	t.Parallel()
+
+	in := make(chan *proto.ProtocolMessage, 1)
+	out := make(chan *proto.ProtocolMessage, 16)
+
+	c, _ := ably.NewRealtime(ably.ClientOptions{}.
+		Token("fake:token").
+		AutoConnect(false).
+		Dial(ablytest.MessagePipe(in, out)))
+
+	// Get the connection to CONNECTED.
+
+	in <- &proto.ProtocolMessage{
+		Action:            proto.ActionConnected,
+		ConnectionID:      "connection-id",
+		ConnectionDetails: &proto.ConnectionDetails{},
+	}
+
+	err := ablytest.ConnWaiter(c, c.Connect, ably.ConnectionEventConnected).Wait()
+	if err != nil {
+		t.Fatal(err)
+	}
+
+	// Get a channel to ATTACHED.
+
+	channel := c.Channels.Get("test")
+	attachWaiter, err := channel.Attach()
+	if err != nil {
+		t.Fatal(err)
+	}
+
+	_ = <-out // consume ATTACH
+
+	in <- &proto.ProtocolMessage{
+		Action:  proto.ActionAttached,
+		Channel: "test",
+	}
+
+	ablytest.Wait(attachWaiter, err)
+
+	// Publish some messages, but don't ACK nor NACK them.
+
+	publishErrs := make(chan error, 3)
+
+	for i := 0; i < cap(publishErrs); i++ {
+		go func() {
+			res, err := channel.Publish("foo", nil)
+			if err != nil {
+				publishErrs <- err
+				return
+			}
+			publishErrs <- res.Wait()
+		}()
+	}
+
+	for i := 0; i < cap(publishErrs); i++ {
+		msg := <-out
+		if expected, got := proto.ActionMessage, msg.Action; expected != got {
+			t.Fatalf("expected %v, got %v", expected, got)
+		}
+	}
+
+	// No more outgoing messages expected.
+	ablytest.Instantly.NoRecv(t, nil, out, t.Fatalf)
+
+	// The publishes should be blocking waiting for an ACK or NACK.
+	ablytest.Instantly.NoRecv(t, nil, publishErrs, t.Fatalf)
+
+	// Break the connection by closing the in pipe. Expect all pending publishes
+	// to fail.
+
+	close(in)
+
+	for i := 0; i < cap(publishErrs); i++ {
+		var err error
+		ablytest.Instantly.Recv(t, &err, publishErrs, t.Fatalf)
+
+		if !errors.Is(err, io.EOF) { // Caused by breaking the connection.
+			t.Fatalf("expected %v, got %v", io.EOF, err)
+		}
 	}
 }
 
