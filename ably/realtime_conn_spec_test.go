package ably_test

import (
	"context"
	"errors"
	"fmt"
	"io"
	"net/http"
	"net/url"
	"strings"
	"sync"
	"testing"
	"time"

	"github.com/ably/ably-go/ably"
	"github.com/ably/ably-go/ably/ablytest"
	"github.com/ably/ably-go/ably/internal/ablyutil"
	"github.com/ably/ably-go/ably/proto"
)

func Test_RTN4a_ConnectionEventForStateChange(t *testing.T) {
	t.Run(fmt.Sprintf("on %s", ably.ConnectionStateConnecting), func(t *testing.T) {
		t.Parallel()

		app, realtime := ablytest.NewRealtime(ably.ClientOptions{}.AutoConnect(false))
		defer safeclose(t, ablytest.FullRealtimeCloser(realtime), app)

		changes := make(chan ably.ConnectionStateChange)
		defer ablytest.Instantly.NoRecv(t, nil, changes, t.Errorf)

		realtime.Connection.On(ably.ConnectionEventConnecting, func(change ably.ConnectionStateChange) {
			changes <- change
		})

		realtime.Connect()

		ablytest.Soon.Recv(t, nil, changes, t.Fatalf)
	})

	t.Run(fmt.Sprintf("on %s", ably.ConnectionStateConnected), func(t *testing.T) {
		t.Parallel()

		app, realtime := ablytest.NewRealtime(ably.ClientOptions{}.AutoConnect(false))
		defer safeclose(t, ablytest.FullRealtimeCloser(realtime), app)

		connectAndWait(t, realtime)
	})

	t.Run(fmt.Sprintf("on %s", ably.ConnectionStateDisconnected), func(t *testing.T) {
		t.Parallel()

		dial, disconnect := ablytest.DialFakeDisconnect(nil)
		options := ably.ClientOptions{}.
			AutoConnect(false).
			Dial(dial)
		app, realtime := ablytest.NewRealtime(options)
		defer safeclose(t, app)
		defer realtime.Close()

		connectAndWait(t, realtime)

		changes := make(chan ably.ConnectionStateChange)
		defer ablytest.Instantly.NoRecv(t, nil, changes, t.Errorf)

		realtime.Connection.On(ably.ConnectionEventDisconnected, func(change ably.ConnectionStateChange) {
			changes <- change
		})

		err := disconnect()
		if err != nil {
			t.Fatalf("fake disconnection failed: %v", err)
		}

		ablytest.Soon.Recv(t, nil, changes, t.Fatalf)

	})

	t.Run(fmt.Sprintf("on %s", ably.ConnectionStateSuspended), func(t *testing.T) {
		t.Parallel()

		t.Skip("SUSPENDED not yet implemented")
	})

	t.Run(fmt.Sprintf("on %s", ably.ConnectionStateClosing), func(t *testing.T) {
		t.Parallel()

		app, realtime := ablytest.NewRealtime(ably.ClientOptions{}.AutoConnect(false))
		defer safeclose(t, ablytest.FullRealtimeCloser(realtime), app)

		connectAndWait(t, realtime)

		changes := make(chan ably.ConnectionStateChange)
		defer ablytest.Instantly.NoRecv(t, nil, changes, t.Errorf)

		realtime.Connection.On(ably.ConnectionEventClosing, func(change ably.ConnectionStateChange) {
			changes <- change
		})

		realtime.Close()
		ablytest.Soon.Recv(t, nil, changes, t.Fatalf)
	})

	t.Run(fmt.Sprintf("on %s", ably.ConnectionStateClosed), func(t *testing.T) {
		t.Parallel()

		app, realtime := ablytest.NewRealtime(ably.ClientOptions{}.AutoConnect(false))
		defer safeclose(t, ablytest.FullRealtimeCloser(realtime), app)

		connectAndWait(t, realtime)

		changes := make(chan ably.ConnectionStateChange)
		defer ablytest.Instantly.NoRecv(t, nil, changes, t.Errorf)

		realtime.Connection.On(ably.ConnectionEventClosed, func(change ably.ConnectionStateChange) {
			changes <- change
		})

		realtime.Close()
		ablytest.Soon.Recv(t, nil, changes, t.Fatalf)
	})

	t.Run(fmt.Sprintf("on %s", ably.ConnectionStateFailed), func(t *testing.T) {
		t.Parallel()

		options := ably.ClientOptions{}.
			Environment("sandbox").
			AutoConnect(false).
			Key("made:up")

		realtime, err := ably.NewRealtime(options)
		if err != nil {
			t.Fatalf("unexpected err: %s", err)
		}

		changes := make(chan ably.ConnectionStateChange)
		defer ablytest.Instantly.NoRecv(t, nil, changes, t.Errorf)

		realtime.Connection.On(ably.ConnectionEventFailed, func(change ably.ConnectionStateChange) {
			changes <- change
		})

		realtime.Connect()
		ablytest.Soon.Recv(t, nil, changes, t.Fatalf)
	})
}

func connectAndWait(t *testing.T, realtime *ably.Realtime) {
	t.Helper()

	changes := make(chan ably.ConnectionStateChange, 2)
	defer ablytest.Instantly.NoRecv(t, nil, changes, t.Errorf)

	{
		off := realtime.Connection.Once(ably.ConnectionEventConnected, func(change ably.ConnectionStateChange) {
			changes <- change
		})
		defer off()
	}

	{
		off := realtime.Connection.Once(ably.ConnectionEventFailed, func(change ably.ConnectionStateChange) {
			changes <- change
		})
		defer off()
	}

	realtime.Connect()

	var change ably.ConnectionStateChange
	ablytest.Soon.Recv(t, &change, changes, t.Fatalf)

	if change.Current != ably.ConnectionStateConnected {
		t.Fatalf("unexpected FAILED event: %s", change.Reason)
	}
}

func TestRealtimeConn_RTN15a_ReconnectOnEOF(t *testing.T) {
	t.Parallel()

	doEOF := make(chan struct{}, 1)

	app, client := ablytest.NewRealtime(ably.ClientOptions{}.
		AutoConnect(false).
		Dial(func(protocol string, u *url.URL) (proto.Conn, error) {
			c, err := ablyutil.DialWebsocket(protocol, u)
			return protoConnWithFakeEOF{Conn: c, doEOF: doEOF}, err
		}))
	defer safeclose(t, ablytest.FullRealtimeCloser(client), app)

	if err := ablytest.ConnWaiter(client, client.Connect, ably.ConnectionEventConnected).Wait(); err != nil {
		t.Fatalf("Connect=%s", err)
	}

	channel := client.Channels.Get("channel")

	if err := ablytest.Wait(channel.Attach()); err != nil {
		t.Fatal(err)
	}

	sub, err := channel.Subscribe()
	if err != nil {
		t.Fatal(err)
	}

	stateChanges := make(chan ably.ConnectionStateChange, 16)
	client.Connection.OnAll(func(c ably.ConnectionStateChange) {
		stateChanges <- c
	})

	doEOF <- struct{}{}

	var state ably.ConnectionStateChange

	select {
	case state = <-stateChanges:
	case <-time.After(50 * time.Millisecond):
		t.Fatal("didn't transition on EOF")
	}

	if expected, got := ably.ConnectionStateDisconnected, state; expected != got.Current {
		t.Fatalf("expected transition to %v, got %v", expected, got)
	}

	// Publish a message to the channel through REST. If connection recovery
	// succeeds, we should then receive it without reattaching.

	rest, err := ably.NewREST(app.Options(nil))
	if err != nil {
		t.Fatal(err)
	}
	err = rest.Channels.Get("channel").Publish("name", "data")
	if err != nil {
		t.Fatal(err)
	}

	select {
	case state = <-stateChanges:
	case <-time.After(50 * time.Millisecond):
		t.Fatal("didn't reconnect")
	}

	if expected, got := ably.ConnectionStateConnecting, state; expected != got.Current {
		t.Fatalf("expected transition to %v, got %v", expected, got)
	}

	select {
	case state = <-stateChanges:
	case <-time.After(ablytest.Timeout):
		t.Fatal("didn't transition from CONNECTING")
	}

	if expected, got := ably.ConnectionStateConnected, state; expected != got.Current {
		t.Fatalf("expected transition to %v, got %v", expected, got)
	}

	select {
	case msg := <-sub.MessageChannel():
		if expected, got := "data", msg.Data; expected != got {
			t.Fatalf("expected message with data %v, got %v", expected, got)
		}
	case <-time.After(ablytest.Timeout):
		t.Fatal("expected message after connection recovery; got none")
	}
}

type protoConnWithFakeEOF struct {
	proto.Conn
	doEOF     <-chan struct{}
	onMessage func(msg *proto.ProtocolMessage)
}

func (c protoConnWithFakeEOF) Receive(deadline time.Time) (*proto.ProtocolMessage, error) {
	type result struct {
		msg *proto.ProtocolMessage
		err error
	}

	received := make(chan result, 1)

	go func() {
		msg, err := c.Conn.Receive(deadline)
		received <- result{msg: msg, err: err}

	}()

	select {
	case r := <-received:
		if c.onMessage != nil {
			c.onMessage(r.msg)
		}
		return r.msg, r.err
	case <-c.doEOF:
		return nil, io.EOF
	}
}

func TestRealtimeConn_RTN15b(t *testing.T) {
	t.Parallel()

	doEOF := make(chan struct{}, 1)

	type meta struct {
		dial     *url.URL
		messages []*proto.ProtocolMessage
	}

	var metaList []*meta
	gotDial := make(chan chan struct{})
	app, client := ablytest.NewRealtime(ably.ClientOptions{}.
		AutoConnect(false).
		Dial(func(protocol string, u *url.URL) (proto.Conn, error) {
			m := &meta{dial: u}
			metaList = append(metaList, m)
			if len(metaList) > 1 {
				goOn := make(chan struct{})
				gotDial <- goOn
				<-goOn
			}
			c, err := ablyutil.DialWebsocket(protocol, u)
			return protoConnWithFakeEOF{Conn: c, doEOF: doEOF, onMessage: func(msg *proto.ProtocolMessage) {
				m.messages = append(m.messages, msg)
			}}, err
		}))
	defer safeclose(t, ablytest.FullRealtimeCloser(client), app)

	if err := ablytest.ConnWaiter(client, client.Connect, ably.ConnectionEventConnected).Wait(); err != nil {
		t.Fatalf("Connect=%s", err)
	}

	channel := client.Channels.Get("channel")

	if err := ablytest.Wait(channel.Attach()); err != nil {
		t.Fatal(err)
	}

	stateChanges := make(chan ably.ConnectionStateChange, 16)
	client.Connection.OnAll(func(c ably.ConnectionStateChange) {
		stateChanges <- c
	})

	doEOF <- struct{}{}

	var state ably.ConnectionStateChange

	select {
	case state = <-stateChanges:
	case <-time.After(50 * time.Millisecond):
		t.Fatal("didn't transition on EOF")
	}

	if expected, got := ably.ConnectionStateDisconnected, state; expected != got.Current {
		t.Fatalf("expected transition to %v, got %v", expected, got)
	}

	// Publish a message to the channel through REST. If connection recovery
	// succeeds, we should then receive it without reattaching.

	rest, err := ably.NewREST(app.Options(nil))
	if err != nil {
		t.Fatal(err)
	}
	goOn := <-gotDial
	err = rest.Channels.Get("channel").Publish("name", "data")
	if err != nil {
		t.Fatal(err)
	}
	close(goOn)

	select {
	case state = <-stateChanges:
	case <-time.After(50 * time.Millisecond):
		t.Fatal("didn't reconnect")
	}

	if expected, got := ably.ConnectionStateConnecting, state; expected != got.Current {
		t.Fatalf("expected transition to %v, got %v", expected, got)
	}

	select {
	case state = <-stateChanges:
	case <-time.After(ablytest.Timeout):
		t.Fatal("didn't transition from CONNECTING")
	}

	if expected, got := ably.ConnectionStateConnected, state; expected != got.Current {
		t.Fatalf("expected transition to %v, got %v", expected, got)
	}
	if len(metaList) != 2 {
		t.Fatalf("expected 2 connection dialing got %d", len(metaList))
	}

	{ //(RTN15b1)
		u := metaList[1].dial
		resume := u.Query().Get("resume")
		connKey := recent(metaList[0].messages, proto.ActionConnected).ConnectionDetails.ConnectionKey
		if resume == "" {
			t.Fatal("expected resume query param to be set")
		}
		if resume != connKey {
			t.Errorf("resume: expected %q got %q", connKey, resume)
		}
	}

	{ //(RTN15b2)
		u := metaList[1].dial
		serial := u.Query().Get("connectionSerial")
		connSerial := fmt.Sprint(metaList[0].messages[0].ConnectionSerial)
		if serial == "" {
			t.Fatal("expected connectionSerial query param to be set")
		}
		if serial != connSerial {
			t.Errorf("connectionSerial: expected %q got %q", connSerial, serial)
		}
	}
}

func recent(msgs []*proto.ProtocolMessage, action proto.Action) *proto.ProtocolMessage {
	for i := len(msgs) - 1; i >= 0; i-- {
		if msgs[i].Action == action {
			return msgs[i]
		}
	}
	return nil
}

func TestRealtimeConn_RTN15c1(t *testing.T) {
	t.Parallel()

	doEOF := make(chan struct{}, 1)

	type meta struct {
		dial     *url.URL
		messages []*proto.ProtocolMessage
	}

	var metaList []*meta
	gotDial := make(chan chan struct{})

	app, client := ablytest.NewRealtime(ably.ClientOptions{}.
		AutoConnect(false).
		Dial(func(protocol string, u *url.URL) (proto.Conn, error) {
			m := &meta{dial: u}
			metaList = append(metaList, m)
			if len(metaList) > 1 {
				goOn := make(chan struct{})
				gotDial <- goOn
				<-goOn
			}
			c, err := ablyutil.DialWebsocket(protocol, u)
			return protoConnWithFakeEOF{Conn: c, doEOF: doEOF, onMessage: func(msg *proto.ProtocolMessage) {
				m.messages = append(m.messages, msg)
			}}, err
		}))
	defer safeclose(t, ablytest.FullRealtimeCloser(client), app)

	if err := ablytest.ConnWaiter(client, client.Connect, ably.ConnectionEventConnected).Wait(); err != nil {
		t.Fatalf("Connect=%s", err)
	}

	channel := client.Channels.Get("channel")
	if err := ablytest.Wait(channel.Attach()); err != nil {
		t.Fatal(err)
	}

	sub, err := channel.Subscribe()
	if err != nil {
		t.Fatal(err)
	}

	chanStateChanges := make(chan ably.State)
	channel.On(chanStateChanges)

	stateChanges := make(chan ably.ConnectionStateChange, 16)
	client.Connection.OnAll(func(c ably.ConnectionStateChange) {
		stateChanges <- c
	})

	doEOF <- struct{}{}

	var state ably.ConnectionStateChange

	select {
	case state = <-stateChanges:
	case <-time.After(50 * time.Millisecond):
		t.Fatal("didn't transition on EOF")
	}
	if expected, got := ably.ConnectionStateDisconnected, state; expected != got.Current {
		t.Fatalf("expected transition to %v, got %v", expected, got)
	}
	rest, err := ably.NewREST(app.Options(nil))
	if err != nil {
		t.Fatal(err)
	}
	goOn := <-gotDial
	err = rest.Channels.Get("channel").Publish("name", "data")
	if err != nil {
		t.Fatal(err)
	}
	close(goOn)

	select {
	case state = <-stateChanges:
	case <-time.After(50 * time.Millisecond):
		t.Fatal("didn't reconnect")
	}
	if expected, got := ably.ConnectionStateConnecting, state; expected != got.Current {
		t.Fatalf("expected transition to %v, got %v", expected, got)
	}
	select {
	case msg := <-sub.MessageChannel():
		if expected, got := "data", msg.Data; expected != got {
			t.Fatalf("expected message with data %v, got %v", expected, got)
		}
	case <-time.After(ablytest.Timeout):
		t.Fatal("expected message after connection recovery; got none")
	}

	select {
	case <-chanStateChanges:
		t.Fatal("expected no channel state changes")
	case <-time.After(50 * time.Millisecond):
		// (RTN15c1)
		//
		// - current connectionId == resume message connectionId
		// - resume message has no error
		// - no channel state changes happened.
		if client.Connection.ID() != metaList[1].messages[0].ConnectionID {
			t.Errorf("expected %q to equal %q", client.Connection.ID(), metaList[1].messages[0].ConnectionID)
		}
		if metaList[1].messages[0].Error != nil {
			t.Error("expected resume error to be nil")
		}
	}

}
func TestRealtimeConn_RTN15c2(t *testing.T) {
	t.Parallel()

	doEOF := make(chan struct{}, 1)

	type meta struct {
		dial     *url.URL
		messages []*proto.ProtocolMessage
	}

	var metaList []*meta
	errInfo := &proto.ErrorInfo{
		StatusCode: 401,
	}

	gotDial := make(chan chan struct{})
	app, client := ablytest.NewRealtime(ably.ClientOptions{}.
		AutoConnect(false).
		Dial(func(protocol string, u *url.URL) (proto.Conn, error) {
			m := &meta{dial: u}
			metaList = append(metaList, m)
			if len(metaList) > 1 {
				goOn := make(chan struct{})
				gotDial <- goOn
				<-goOn
			}
			c, err := ablyutil.DialWebsocket(protocol, u)
			return protoConnWithFakeEOF{Conn: c, doEOF: doEOF, onMessage: func(msg *proto.ProtocolMessage) {
				if len(metaList) == 2 && len(m.messages) == 0 {
					msg.Error = errInfo
				}
				m.messages = append(m.messages, msg)
			}}, err
		}))
	defer safeclose(t, ablytest.FullRealtimeCloser(client), app)

	if err := ablytest.ConnWaiter(client, client.Connect, ably.ConnectionEventConnected).Wait(); err != nil {
		t.Fatalf("Connect=%s", err)
	}

	channel := client.Channels.Get("channel")
	if err := ablytest.Wait(channel.Attach()); err != nil {
		t.Fatal(err)
	}
	chanStateChanges := make(chan ably.State)
	channel.On(chanStateChanges)

	sub, err := channel.Subscribe()
	if err != nil {
		t.Fatal(err)
	}

	stateChanges := make(chan ably.ConnectionStateChange, 16)
	client.Connection.OnAll(func(c ably.ConnectionStateChange) {
		stateChanges <- c
	})

	doEOF <- struct{}{}

	var state ably.ConnectionStateChange

	select {
	case state = <-stateChanges:
	case <-time.After(50 * time.Millisecond):
		t.Fatal("didn't transition on EOF")
	}
	if expected, got := ably.ConnectionStateDisconnected, state; expected != got.Current {
		t.Fatalf("expected transition to %v, got %v", expected, got)
	}
	rest, err := ably.NewREST(app.Options(nil))
	if err != nil {
		t.Fatal(err)
	}
	goOn := <-gotDial
	err = rest.Channels.Get("channel").Publish("name", "data")
	if err != nil {
		t.Fatal(err)
	}
	close(goOn)

	select {
	case state = <-stateChanges:
	case <-time.After(50 * time.Millisecond):
		t.Fatal("didn't reconnect")
	}
	if expected, got := ably.ConnectionStateConnecting, state; expected != got.Current {
		t.Fatalf("expected transition to %v, got %v", expected, got)
	}

	select {
	case msg := <-sub.MessageChannel():
		if expected, got := "data", msg.Data; expected != got {
			t.Fatalf("expected message with data %v, got %v", expected, got)
		}
	case <-time.After(ablytest.Timeout):
		t.Fatal("expected message after connection recovery; got none")
	}

	<-stateChanges
	select {
	case <-chanStateChanges:
		t.Fatal("expected no channel state changes")
	case <-time.After(50 * time.Millisecond):
		// (RTN15c2)
		//
		// - current connectionId == resume message connectionId
		// - resume message has an error
		// - Conn.Reqson == message resume error
		// - no channel state changes happened.
		if client.Connection.ID() != metaList[1].messages[0].ConnectionID {
			t.Errorf("expected %q to equal %q", client.Connection.ID(), metaList[1].messages[0].ConnectionID)
		}
		if metaList[1].messages[0].Error == nil {
			t.Error("expected resume error")
		}
		err = client.Connection.ErrorReason()
		if err == nil {
			t.Fatal("expected reason to be set")
		}
		reason := err.(*ably.ErrorInfo)
		if reason.StatusCode != errInfo.StatusCode {
			t.Errorf("expected %d got %d", errInfo.StatusCode, reason.StatusCode)
		}
	}
}
func TestRealtimeConn_RTN15c3_attached(t *testing.T) {
	t.Parallel()

	doEOF := make(chan struct{}, 1)

	type meta struct {
		dial     *url.URL
		messages []*proto.ProtocolMessage
	}

	var metaList []*meta
	errInfo := &proto.ErrorInfo{
		StatusCode: 401,
	}
	connID := "new-conn-id"
	gotDial := make(chan chan struct{})
	app, client := ablytest.NewRealtime(ably.ClientOptions{}.
		AutoConnect(false).
		Dial(func(protocol string, u *url.URL) (proto.Conn, error) {
			m := &meta{dial: u}
			metaList = append(metaList, m)
			if len(metaList) > 1 {
				goOn := make(chan struct{})
				gotDial <- goOn
				<-goOn
			}
			c, err := ablyutil.DialWebsocket(protocol, u)
			return protoConnWithFakeEOF{Conn: c, doEOF: doEOF, onMessage: func(msg *proto.ProtocolMessage) {
				if len(metaList) == 2 && len(m.messages) == 0 {
					msg.Error = errInfo
					msg.ConnectionID = connID
				}
				m.messages = append(m.messages, msg)
			}}, err
		}))
	defer safeclose(t, ablytest.FullRealtimeCloser(client), app)

	if err := ablytest.ConnWaiter(client, client.Connect, ably.ConnectionEventConnected).Wait(); err != nil {
		t.Fatalf("Connect=%s", err)
	}

	channel := client.Channels.Get("channel")
	if err := ablytest.Wait(channel.Attach()); err != nil {
		t.Fatal(err)
	}
	chanStateChanges := make(chan ably.State, 18)
	channel.On(chanStateChanges, ably.StateChanAttaching)

	stateChanges := make(chan ably.ConnectionStateChange, 16)
	client.Connection.OnAll(func(c ably.ConnectionStateChange) {
		stateChanges <- c
	})

	doEOF <- struct{}{}

	var state ably.ConnectionStateChange

	select {
	case state = <-stateChanges:
	case <-time.After(50 * time.Millisecond):
		t.Fatal("didn't transition on EOF")
	}
	if expected, got := ably.ConnectionStateDisconnected, state; expected != got.Current {
		t.Fatalf("expected transition to %v, got %v", expected, got)
	}
	rest, err := ably.NewREST(app.Options(nil))
	if err != nil {
		t.Fatal(err)
	}
	goOn := <-gotDial
	err = rest.Channels.Get("channel").Publish("name", "data")
	if err != nil {
		t.Fatal(err)
	}
	close(goOn)

	select {
	case state = <-stateChanges:
	case <-time.After(50 * time.Millisecond):
		t.Fatal("didn't reconnect")
	}
	if expected, got := ably.ConnectionStateConnecting, state; expected != got.Current {
		t.Fatalf("expected transition to %v, got %v", expected, got)
	}

	<-stateChanges

	var chanState ably.State
	select {
	case chanState = <-chanStateChanges:
	case <-time.After(50 * time.Millisecond):
		t.Fatal("didn't change state")
	}
	// we are testing to make sure we have initiated a new attach for channels
	// in ATTACHED state.
	if expected, got := ably.StateChanAttaching, chanState; expected != got.State {
		t.Fatalf("expected transition to %v, got %v", expected, got)
	}
	reason := client.Connection.ErrorReason()
	if reason == nil {
		t.Fatal("expected reason to be set")
	}
	if reason.StatusCode != errInfo.StatusCode {
		t.Errorf("expected %d got %d", errInfo.StatusCode, reason.StatusCode)
	}
}

func TestRealtimeConn_RTN15c3_attaching(t *testing.T) {
	t.Parallel()

	doEOF := make(chan struct{}, 1)

	type meta struct {
		dial     *url.URL
		messages []*proto.ProtocolMessage
	}

	var metaList []*meta
	errInfo := &proto.ErrorInfo{
		StatusCode: 401,
	}
	connID := "new-conn-id"
	gotDial := make(chan chan struct{})
	app, client := ablytest.NewRealtime(ably.ClientOptions{}.
		AutoConnect(false).
		Dial(func(protocol string, u *url.URL) (proto.Conn, error) {
			m := &meta{dial: u}
			metaList = append(metaList, m)
			if len(metaList) > 1 {
				goOn := make(chan struct{})
				gotDial <- goOn
				<-goOn
			}
			c, err := ablyutil.DialWebsocket(protocol, u)
			return protoConnWithFakeEOF{Conn: c, doEOF: doEOF, onMessage: func(msg *proto.ProtocolMessage) {
				if len(metaList) == 2 && len(m.messages) == 0 {
					msg.Error = errInfo
					msg.ConnectionID = connID
				}
				if msg.Action == proto.ActionAttached {
					msg.Action = proto.ActionHeartbeat
				}
				m.messages = append(m.messages, msg)
			}}, err
		}))
	defer safeclose(t, ablytest.FullRealtimeCloser(client), app)

	if err := ablytest.ConnWaiter(client, client.Connect, ably.ConnectionEventConnected).Wait(); err != nil {
		t.Fatalf("Connect=%s", err)
	}

	channel := client.Channels.Get("channel")
	if _, err := channel.Attach(); err != nil {
		t.Fatal(err)
	}

	stateChanges := make(chan ably.ConnectionStateChange, 16)
	client.Connection.OnAll(func(c ably.ConnectionStateChange) {
		stateChanges <- c
	})

	doEOF <- struct{}{}

	var state ably.ConnectionStateChange

	select {
	case state = <-stateChanges:
	case <-time.After(50 * time.Millisecond):
		t.Fatal("didn't transition on EOF")
	}
	if expected, got := ably.ConnectionStateDisconnected, state; expected != got.Current {
		t.Fatalf("expected transition to %v, got %v", expected, got)
	}
	rest, err := ably.NewREST(app.Options(nil))
	if err != nil {
		t.Fatal(err)
	}
	goOn := <-gotDial
	err = rest.Channels.Get("channel").Publish("name", "data")
	if err != nil {
		t.Fatal(err)
	}
	close(goOn)

	select {
	case state = <-stateChanges:
	case <-time.After(50 * time.Millisecond):
		t.Fatal("didn't reconnect")
	}
	if expected, got := ably.ConnectionStateConnecting, state; expected != got.Current {
		t.Fatalf("expected transition to %v, got %v", expected, got)
	}

	<-stateChanges

	// we are testing to make sure we have initiated a new attach for channels
	// in ATTACHING  state.
	if expected, got := ably.StateChanAttaching, channel.State(); expected != got {
		t.Fatalf("expected transition to %v, got %v", expected, got)
	}
	reason := client.Connection.ErrorReason()
	if reason == nil {
		t.Fatal("expected reason to be set")
	}
	if reason.StatusCode != errInfo.StatusCode {
		t.Errorf("expected %d got %d", errInfo.StatusCode, reason.StatusCode)
	}
}

func TestRealtimeConn_RTN15c4(t *testing.T) {
	t.Parallel()

	doEOF := make(chan struct{}, 1)

	type meta struct {
		dial     *url.URL
		messages []*proto.ProtocolMessage
	}

	var metaList []*meta
	errInfo := &proto.ErrorInfo{
		StatusCode: http.StatusBadRequest,
	}
	gotDial := make(chan chan struct{})
	app, client := ablytest.NewRealtime(ably.ClientOptions{}.
		AutoConnect(false).
		Dial(func(protocol string, u *url.URL) (proto.Conn, error) {
			m := &meta{dial: u}
			metaList = append(metaList, m)
			if len(metaList) > 1 {
				goOn := make(chan struct{})
				gotDial <- goOn
				<-goOn
			}
			c, err := ablyutil.DialWebsocket(protocol, u)
			return protoConnWithFakeEOF{Conn: c, doEOF: doEOF, onMessage: func(msg *proto.ProtocolMessage) {
				if len(metaList) == 2 && len(m.messages) == 0 {
					msg.Action = proto.ActionError
					msg.Error = errInfo
				}
				m.messages = append(m.messages, msg)
			}}, err
		}))
	defer safeclose(t, &closeClient{Closer: ablytest.FullRealtimeCloser(client), skip: []int{http.StatusBadRequest}}, app)

	if err := ablytest.ConnWaiter(client, client.Connect, ably.ConnectionEventConnected).Wait(); err != nil {
		t.Fatalf("Connect=%s", err)
	}

	channel := client.Channels.Get("channel")
	if err := ablytest.Wait(channel.Attach()); err != nil {
		t.Fatal(err)
	}
	chanStateChanges := make(chan ably.State, 1)
	channel.On(chanStateChanges, ably.StateChanFailed)

	stateChanges := make(chan ably.ConnectionStateChange, 16)
	client.Connection.OnAll(func(c ably.ConnectionStateChange) {
		stateChanges <- c
	})

	doEOF <- struct{}{}

	var state ably.ConnectionStateChange

	select {
	case state = <-stateChanges:
	case <-time.After(50 * time.Millisecond):
		t.Fatal("didn't transition on EOF")
	}
	if expected, got := ably.ConnectionStateDisconnected, state; expected != got.Current {
		t.Fatalf("expected transition to %v, got %v", expected, got)
	}
	rest, err := ably.NewREST(app.Options(nil))
	if err != nil {
		t.Fatal(err)
	}
	goOn := <-gotDial
	err = rest.Channels.Get("channel").Publish("name", "data")
	if err != nil {
		t.Fatal(err)
	}
	close(goOn)

	select {
	case state = <-stateChanges:
	case <-time.After(50 * time.Millisecond):
		t.Fatal("didn't reconnect")
	}
	if expected, got := ably.ConnectionStateConnecting, state; expected != got.Current {
		t.Fatalf("expected transition to %v, got %v", expected, got)
	}
	<-stateChanges
	var chanState ably.State
	select {
	case chanState = <-chanStateChanges:
	case <-time.After(50 * time.Millisecond):
		t.Fatal("didn't change state")
	}
	if expected, got := ably.StateChanFailed, chanState; expected != got.State {
		t.Fatalf("expected transition to %v, got %v", expected, got)
	}
	reason := client.Connection.ErrorReason()
	if reason == nil {
		t.Fatal("expected reason to be set")
	}
	if reason.StatusCode != errInfo.StatusCode {
		t.Errorf("expected %d got %d", errInfo.StatusCode, reason.StatusCode)
	}
	// The client should transition to the FAILED state
	if expected, got := ably.StateConnFailed, client.Connection.State(); expected != got {
		t.Fatalf("expected transition to %v, got %v", expected, got)
	}
}

<<<<<<< HEAD
func TestRealtimeConn_RTN15h1_OnDisconnectedCannotRenewToken(t *testing.T) {
	t.Parallel()

	in := make(chan *proto.ProtocolMessage, 1)
	out := make(chan *proto.ProtocolMessage, 16)

	c, _ := ably.NewRealtime(ably.ClientOptions{}.
		AutoConnect(false).
		Token("fake:token").
		Dial(ablytest.MessagePipe(in, out)))

	in <- &proto.ProtocolMessage{
		Action:            proto.ActionConnected,
		ConnectionID:      "connection-id",
		ConnectionDetails: &proto.ConnectionDetails{},
	}

	err := ablytest.ConnWaiter(c, c.Connect, ably.ConnectionEventConnected).Wait()
	if err != nil {
		t.Fatal(err)
	}

	tokenErr := proto.ErrorInfo{
		StatusCode: 401,
		Code:       40141,
		Message:    "fake token error",
	}

	err = ablytest.ConnWaiter(c, func() {
		in <- &proto.ProtocolMessage{
			Action: proto.ActionDisconnected,
			Error:  &tokenErr,
		}
	}, ably.ConnectionEventFailed).Wait()

	var errInfo *ably.ErrorInfo
	if !errors.As(err, &errInfo) {
		t.Fatal(err)
	}

	if errInfo.StatusCode != tokenErr.StatusCode || errInfo.Code != tokenErr.Code {
		t.Fatalf("expected the token error as FAILED state change reason; got: %s", err)
	}
}

func TestRealtimeConn_RTN15h2_ReauthFails(t *testing.T) {
	t.Parallel()

	authErr := fmt.Errorf("reauth error")

	in := make(chan *proto.ProtocolMessage, 1)
	out := make(chan *proto.ProtocolMessage, 16)

	authCallbackCalled := false
=======
func TestRealtimeConn_RTN15g_NewConnectionOnStateLost(t *testing.T) {
	t.Parallel()

	out := make(chan *proto.ProtocolMessage, 16)

	now, setNow := func() (func() time.Time, func(time.Time)) {
		now := time.Now()

		var mtx sync.Mutex
		return func() time.Time {
				mtx.Lock()
				defer mtx.Unlock()
				return now
			}, func(t time.Time) {
				mtx.Lock()
				defer mtx.Unlock()
				now = t
			}
	}()

	connDetails := proto.ConnectionDetails{
		ConnectionKey:      "foo",
		ConnectionStateTTL: proto.DurationFromMsecs(time.Minute * 2),
		MaxIdleInterval:    proto.DurationFromMsecs(time.Second),
	}

	dials := make(chan *url.URL, 1)
	connIDs := make(chan string, 1)
	var breakConn func()
	var in chan *proto.ProtocolMessage
>>>>>>> aeb92dde

	c, _ := ably.NewRealtime(ably.ClientOptions{}.
		AutoConnect(false).
		Token("fake:token").
<<<<<<< HEAD
		AuthCallback(func(context.Context, ably.TokenParams) (ably.Tokener, error) {
			if authCallbackCalled {
				t.Errorf("expected a single attempt to reauth")
			}
			authCallbackCalled = true
			return nil, authErr
		}).
		Dial(ablytest.MessagePipe(in, out)))

	in <- &proto.ProtocolMessage{
		Action:            proto.ActionConnected,
		ConnectionID:      "connection-id",
		ConnectionDetails: &proto.ConnectionDetails{},
	}

=======
		Now(now).
		Dial(func(p string, u *url.URL) (proto.Conn, error) {
			in = make(chan *proto.ProtocolMessage, 1)
			in <- &proto.ProtocolMessage{
				Action:            proto.ActionConnected,
				ConnectionID:      <-connIDs,
				ConnectionDetails: &connDetails,
			}
			breakConn = func() { close(in) }
			dials <- u
			return ablytest.MessagePipe(in, out)(p, u)
		}))

	connIDs <- "conn-1"
>>>>>>> aeb92dde
	err := ablytest.ConnWaiter(c, c.Connect, ably.ConnectionEventConnected).Wait()
	if err != nil {
		t.Fatal(err)
	}

<<<<<<< HEAD
	tokenErr := proto.ErrorInfo{
		StatusCode: 401,
		Code:       40141,
		Message:    "fake token error",
	}

	err = ablytest.ConnWaiter(c, func() {
		in <- &proto.ProtocolMessage{
			Action: proto.ActionDisconnected,
			Error:  &tokenErr,
		}
	}, ably.ConnectionEventDisconnected).Wait()

	if !errors.Is(err, authErr) {
		t.Fatalf("expected the auth error as DISCONNECTED state change reason; got: %s", err)
	}
}

func TestRealtimeConn_RTN15h2_ReauthWithBadToken(t *testing.T) {
	t.Parallel()

	in := make(chan *proto.ProtocolMessage, 1)
	out := make(chan *proto.ProtocolMessage, 16)

	dials := make(chan *url.URL, 1)

	c, _ := ably.NewRealtime(ably.ClientOptions{}.
		Token("fake:token").
		AutoConnect(false).
		AuthCallback(func(context.Context, ably.TokenParams) (ably.Tokener, error) {
			return ably.TokenString("bad:token"), nil
		}).
		Dial(func(proto string, u *url.URL) (proto.Conn, error) {
			dials <- u
			return ablytest.MessagePipe(in, out)(proto, u)
		}))

	in <- &proto.ProtocolMessage{
		Action:            proto.ActionConnected,
		ConnectionID:      "connection-id",
		ConnectionDetails: &proto.ConnectionDetails{},
	}

	err := ablytest.ConnWaiter(c, c.Connect, ably.ConnectionEventConnected).Wait()
	if err != nil {
		t.Fatal(err)
	}

	ablytest.Instantly.Recv(t, nil, dials, t.Fatalf)

	tokenErr := proto.ErrorInfo{
		StatusCode: 401,
		Code:       40141,
		Message:    "fake token error",
	}

	stateChanges := make(chan ably.ConnectionStateChange, 1)

	off := c.Connection.OnAll(func(change ably.ConnectionStateChange) {
		stateChanges <- change
	})
	defer off()

	// Remove the buffer from dials, so that we can make the library wait for
	// us to receive it before a state change.
	dials = make(chan *url.URL)

	in <- &proto.ProtocolMessage{
		Action: proto.ActionDisconnected,
		Error:  &tokenErr,
	}

	// No state change expected before a reauthorization and reconnection
	// attempt.
	ablytest.Instantly.NoRecv(t, nil, stateChanges, t.Fatalf)

	// The DISCONNECTED causes a reauth, and dial again with the new
	// token.
	var dialURL *url.URL
	ablytest.Instantly.Recv(t, &dialURL, dials, t.Fatalf)

	if expected, got := "bad:token", dialURL.Query().Get("access_token"); expected != got {
		t.Errorf("expected reauthorization with token returned by the authCallback; got %q", got)
	}

	// After a token error response, we finally get to our expected
	// DISCONNECTED state.

	in <- &proto.ProtocolMessage{
		Action: proto.ActionError,
		Error:  &tokenErr,
	}

	var change ably.ConnectionStateChange
	ablytest.Instantly.Recv(t, &change, stateChanges, t.Fatalf)

	if change.Current != ably.ConnectionStateDisconnected {
		t.Fatalf("expected DISCONNECTED event; got %v", change)
	}

	if change.Reason.StatusCode != tokenErr.StatusCode || change.Reason.Code != tokenErr.Code {
		t.Fatalf("expected the token error as FAILED state change reason; got: %s", change.Reason)
	}
}

func TestRealtimeConn_RTN15h2_Success(t *testing.T) {
	t.Parallel()

	in := make(chan *proto.ProtocolMessage, 1)
	out := make(chan *proto.ProtocolMessage, 16)

	dials := make(chan *url.URL, 1)

	c, _ := ably.NewRealtime(ably.ClientOptions{}.
		Token("fake:token").
		AutoConnect(false).
		AuthCallback(func(context.Context, ably.TokenParams) (ably.Tokener, error) {
			return ably.TokenString("good:token"), nil
		}).
		Dial(func(proto string, u *url.URL) (proto.Conn, error) {
			dials <- u
			return ablytest.MessagePipe(in, out)(proto, u)
		}))

	in <- &proto.ProtocolMessage{
		Action:            proto.ActionConnected,
		ConnectionID:      "connection-id",
		ConnectionDetails: &proto.ConnectionDetails{},
	}

	err := ablytest.ConnWaiter(c, c.Connect, ably.ConnectionEventConnected).Wait()
	if err != nil {
		t.Fatal(err)
	}

	ablytest.Instantly.Recv(t, nil, dials, t.Fatalf)

	tokenErr := proto.ErrorInfo{
		StatusCode: 401,
		Code:       40141,
		Message:    "fake token error",
	}

	stateChanges := make(chan ably.ConnectionStateChange, 1)

	off := c.Connection.OnAll(func(change ably.ConnectionStateChange) {
		stateChanges <- change
	})
	defer off()

	in <- &proto.ProtocolMessage{
		Action: proto.ActionDisconnected,
		Error:  &tokenErr,
	}

	// The DISCONNECTED causes a reauth, and dial again with the new
	// token.
	var dialURL *url.URL
	ablytest.Instantly.Recv(t, &dialURL, dials, t.Fatalf)

	if expected, got := "good:token", dialURL.Query().Get("access_token"); expected != got {
		t.Errorf("expected reauthorization with token returned by the authCallback; got %q", got)
	}

	// Simulate a successful reconnection.
	in <- &proto.ProtocolMessage{
		Action:            proto.ActionConnected,
		ConnectionID:      "new-connection-id",
		ConnectionDetails: &proto.ConnectionDetails{},
	}

	// Expect a UPDATED event.

	var change ably.ConnectionStateChange
	ablytest.Instantly.Recv(t, &change, stateChanges, t.Fatalf)

	if change.Event != ably.ConnectionEventUpdated {
		t.Fatalf("expected UPDATED event; got %v", change)
	}

	// Expect no further events.break
	ablytest.Instantly.NoRecv(t, nil, stateChanges, t.Fatalf)
=======
	ablytest.Instantly.Recv(t, nil, dials, t.Fatalf) // discard first URL; we're interested in reconnections

	// Get channels to ATTACHING, ATTACHED and DETACHED. (TODO: SUSPENDED)

	attaching := c.Channels.Get("attaching")
	_, err = attaching.Attach()
	if err != nil {
		t.Fatal(err)
	}
	if msg := <-out; msg.Action != proto.ActionAttach {
		t.Fatalf("expected ATTACH, got %v", msg)
	}

	attached := c.Channels.Get("attached")
	attachWaiter, err := attached.Attach()
	if err != nil {
		t.Fatal(err)
	}
	if msg := <-out; msg.Action != proto.ActionAttach {
		t.Fatalf("expected ATTACH, got %v", msg)
	}
	in <- &proto.ProtocolMessage{
		Action:  proto.ActionAttached,
		Channel: "attached",
	}
	ablytest.Wait(attachWaiter, err)

	detached := c.Channels.Get("detached")
	attachWaiter, err = detached.Attach()
	if err != nil {
		t.Fatal(err)
	}
	if msg := <-out; msg.Action != proto.ActionAttach {
		t.Fatalf("expected ATTACH, got %v", msg)
	}
	in <- &proto.ProtocolMessage{
		Action:  proto.ActionAttached,
		Channel: "detached",
	}
	ablytest.Wait(attachWaiter, err)
	detachWaiter, err := detached.Detach()
	if err != nil {
		t.Fatal(err)
	}
	if msg := <-out; msg.Action != proto.ActionDetach {
		t.Fatalf("expected DETACH, got %v", msg)
	}
	in <- &proto.ProtocolMessage{
		Action:  proto.ActionDetached,
		Channel: "detached",
	}
	ablytest.Wait(detachWaiter, err)

	// Simulate a broken connection. Before that, set the current time to a point
	// in the future just before connectionStateTTL + maxIdleInterval. So we still
	// attempt a resume.

	discardStateTTL := time.Duration(connDetails.ConnectionStateTTL + connDetails.MaxIdleInterval)

	setNow(now().Add(discardStateTTL - 1))

	connected := make(chan struct{})
	c.Connection.Once(ably.ConnectionEventConnected, func(ably.ConnectionStateChange) {
		close(connected)
	})

	breakConn()

	connIDs <- "conn-1" // Same connection ID so the resume "succeeds".
	var dialed *url.URL
	ablytest.Instantly.Recv(t, &dialed, dials, t.Fatalf)
	if resume := dialed.Query().Get("resume"); resume == "" {
		t.Fatalf("expected a resume key; got %v", dialed)
	}

	// Now do the same, but past connectionStateTTL + maxIdleInterval. This
	// should make a fresh connection.

	ablytest.Instantly.Recv(t, nil, connected, t.Fatalf) // wait for CONNECTED before disconnecting again

	setNow(now().Add(discardStateTTL + 1))
	breakConn()

	connIDs <- "conn-2"
	ablytest.Instantly.Recv(t, &dialed, dials, t.Fatalf)
	if resume := dialed.Query().Get("resume"); resume != "" {
		t.Fatalf("didn't expect a resume key; got %v", dialed)
	}
	if recover := dialed.Query().Get("recover"); recover != "" {
		t.Fatalf("didn't expect a recover key; got %v", dialed)
	}

	// RTN15g3: Expect the previously attaching and attached channels to be
	// attached again.
	attachExpected := map[string]struct{}{
		"attaching": {},
		"attached":  {},
	}
	for len(attachExpected) > 0 {
		var msg *proto.ProtocolMessage
		ablytest.Instantly.Recv(t, &msg, out, t.Fatalf)
		_, ok := attachExpected[msg.Channel]
		if !ok {
			t.Fatalf("ATTACH sent for unexpected or already attaching channel %q", msg.Channel)
		}
		delete(attachExpected, msg.Channel)
	}
	ablytest.Instantly.NoRecv(t, nil, out, t.Fatalf)
>>>>>>> aeb92dde
}

func TestRealtimeConn_RTN15i_OnErrorWhenConnected(t *testing.T) {
	t.Parallel()

	in := make(chan *proto.ProtocolMessage, 1)
	out := make(chan *proto.ProtocolMessage, 16)

	c, _ := ably.NewRealtime(ably.ClientOptions{}.
		Token("fake:token").
		AutoConnect(false).
		Dial(ablytest.MessagePipe(in, out)))

	// Get the connection to CONNECTED.

	in <- &proto.ProtocolMessage{
		Action:            proto.ActionConnected,
		ConnectionID:      "connection-id",
		ConnectionDetails: &proto.ConnectionDetails{},
	}

	err := ablytest.ConnWaiter(c, c.Connect, ably.ConnectionEventConnected).Wait()
	if err != nil {
		t.Fatal(err)
	}

	// Get a channel to ATTACHED.

	channel := c.Channels.Get("test")
	attachWaiter, err := channel.Attach()
	if err != nil {
		t.Fatal(err)
	}

	_ = <-out // consume ATTACH

	in <- &proto.ProtocolMessage{
		Action:  proto.ActionAttached,
		Channel: "test",
	}

	ablytest.Wait(attachWaiter, err)

	// Send a fake ERROR; expect a transition to FAILED.

	errorCode := 50123

	channelFailed := make(chan ably.State, 1)
	channel.On(channelFailed, ably.StateChanFailed)

	err = ablytest.ConnWaiter(c, func() {
		in <- &proto.ProtocolMessage{
			Action: proto.ActionError,
			Error: &proto.ErrorInfo{
				StatusCode: 500,
				Code:       errorCode,
				Message:    "fake error",
			},
		}
	}, ably.ConnectionEventFailed).Wait()

	var errorInfo *ably.ErrorInfo
	if !errors.As(err, &errorInfo) {
		t.Fatal(err)
	}
	if expected, got := errorCode, errorInfo.Code; expected != got {
		t.Fatalf("expected error code %d; got %v", expected, errorInfo)
	}

	if expected, got := errorInfo, c.Connection.ErrorReason(); got == nil || *expected != *got {
		t.Fatalf("expected %v; got %v", expected, got)
	}

	// The channel should be moved to FAILED too.

	ablytest.Instantly.Recv(t, nil, channelFailed, t.Fatalf)

	if expected, got := ably.StateChanFailed, channel.State(); expected != got {
		t.Fatalf("expected channel in state %v; got %v", expected, got)
	}
}

func TestRealtimeConn_RTN16(t *testing.T) {
	t.Parallel()
	app, c := ablytest.NewRealtime(ably.ClientOptions{})
	defer safeclose(t, ablytest.FullRealtimeCloser(c), app)

	err := ablytest.ConnWaiter(c, c.Connect, ably.ConnectionEventConnected).Wait()
	if err != nil {
		t.Fatal(err)
	}
	channel := c.Channels.Get("channel")
	if err := ablytest.Wait(channel.Attach()); err != nil {
		t.Fatal(err)
	}
	if err := ablytest.Wait(channel.Publish("name", "data")); err != nil {
		t.Fatal(err)
	}
	prevMsgSerial := c.Connection.MsgSerial()

	client := app.NewRealtime(ably.ClientOptions{}.
		Recover(c.Connection.RecoveryKey()))
	defer safeclose(t, ablytest.FullRealtimeCloser(client))

	err = ablytest.ConnWaiter(client, client.Connect, ably.ConnectionEventConnected).Wait()
	if err != nil {
		t.Fatal(err)
	}
	{ //RTN16b, RTN16f
		if !sameConnection(client.Connection.Key(), c.Connection.Key()) {
			t.Errorf("expected the same connection")
		}

		if expected, got := prevMsgSerial, client.Connection.MsgSerial(); expected != got {
			t.Errorf("expected %d got %d", expected, got)
		}
		if true {
			return
		}
	}

	{ //(RTN16c)
		client.Close()
		if key := client.Connection.Key(); key != "" {
			t.Errorf("expected key to be empty got %q instead", key)
		}

		if recover := client.Connection.RecoveryKey(); recover != "" {
			t.Errorf("expected recovery key to be empty got %q instead", recover)
		}
		if id := client.Connection.ID(); id != "" {
			t.Errorf("expected id to be empty got %q instead", id)
		}
	}
	{ //(RTN16e)
		// This test was adopted from the ably-js project
		// https://github.com/ably/ably-js/blob/340e5ce31dc9d7434a06ae4e1eec32bdacc9c6c5/spec/realtime/connection.test.js#L119
		var query url.Values
		fakeRecoveryKey := "_____!ablygo_test_fake-key____:5:3"
		client2 := app.NewRealtime(ably.ClientOptions{}.
			Recover(fakeRecoveryKey).
			Dial(func(protocol string, u *url.URL) (proto.Conn, error) {
				query = u.Query()
				return ablyutil.DialWebsocket(protocol, u)
			}))
		defer safeclose(t, ablytest.FullRealtimeCloser(client2))
		err = ablytest.ConnWaiter(client2, client2.Connect, ably.ConnectionEventConnected).Wait()
		if err == nil {
			t.Fatal("expected reason to be set")
		}
		{ // (RTN16a)
			recover := query.Get("recover")
			if recover == "" {
				t.Fatal("expected resume query param to be set")
			}
			parts := strings.Split(fakeRecoveryKey, ":")
			if recover != parts[0] {
				t.Errorf("resume: expected %q got %q", parts[0], recover)
			}
			serial := query.Get("connectionSerial")
			if serial == "" {
				t.Fatal("expected connectionSerial query param to be set")
			}
			if serial != parts[1] {
				t.Errorf("connectionSerial: expected %q got %q", parts[1], serial)
			}
		}
		{ //(RTN16e)
			info := err.(*ably.ErrorInfo)
			code := 80008
			if info.Code != code {
				// verify unrecoverable-connection error set in stateChange.reason
				t.Errorf("expected 80000 got %d", info.Code)
			}
			reason := client2.Connection.ErrorReason()
			if reason.Code != code {
				// verify unrecoverable-connection error set in connection.errorReason
				t.Errorf("expected 80000 got %d", reason.Code)
			}
			if serial := client2.Connection.Serial(); serial != -1 {
				// verify serial is -1 (new connection), not 5
				t.Errorf("expected -1 got %d", serial)
			}
			if serial := client2.Connection.MsgSerial(); serial != 0 {
				// (RTN16f)
				// verify msgSerial is 0 (new connection), not 3
				t.Errorf("expected 0 got %d", serial)
			}
			fake := "ablygo_test_fake"
			if key := client2.Connection.Key(); strings.Contains(key, fake) {
				// verify connection using a new connectionkey
				t.Errorf("expected %q not to contain %q", key, fake)
			}
		}
	}
}

func sameConnection(a, b string) bool {
	return strings.Split(a, "-")[0] == strings.Split(b, "-")[0]
}

type protoConnWithReceiveHook struct {
	proto.Conn
	ok chan *proto.ProtocolMessage
}

func (w *protoConnWithReceiveHook) Receive(deadline time.Time) (*proto.ProtocolMessage, error) {
	msg, err := w.Conn.Receive(deadline)
	w.ok <- msg
	return msg, err
}

func TestRealtimeConn_RTN23(t *testing.T) {
	t.Skip("Temporarily disabled; see https://github.com/ably/ably-go/pull/169#discussion_r463656583")

	t.Parallel()
	query := make(chan url.Values, 1)
	ok := make(chan *proto.ProtocolMessage, 2)
	timeout := 30 * time.Millisecond
	app, c := ablytest.NewRealtime(ably.ClientOptions{}.
		RealtimeRequestTimeout(timeout).
		Dial(func(protocol string, u *url.URL) (proto.Conn, error) {
			query <- u.Query()
			conn, err := ablyutil.DialWebsocket(protocol, u)
			if err != nil {
				return nil, err
			}
			return &protoConnWithReceiveHook{ok: ok, Conn: conn}, nil
		}))
	defer safeclose(t, ablytest.FullRealtimeCloser(c), app)

	err := ablytest.ConnWaiter(c, c.Connect, ably.ConnectionEventConnected).Wait()
	if err != nil {
		t.Fatal(err)
	}
	msg := <-ok // consume the connect message
	receiveTimeout := timeout + time.Duration(msg.ConnectionDetails.MaxIdleInterval)

	{ // RTN23b
		h := (<-query).Get("heartbeats")
		if h != "true" {
			t.Errorf("expected heartbeats query param to be true got %q", h)
		}
	}
	{ //RTN23a
		select {
		case msg := <-ok:
			// The test here is ensuring we receive a heartbeat within the timeout bounds
			// as per rtn23a because the connection is idle since receiving connection
			// message from ably.
			if msg == nil {
				t.Fatal("expected to receive heartbeat message")
			}
			if msg.Action != proto.ActionHeartbeat {
				t.Errorf("expected action %v got %v", proto.ActionHeartbeat, msg.Action)
			}
		case <-time.After(receiveTimeout):
			t.Error("no heartbeat was sent by ably")
		}
	}
}<|MERGE_RESOLUTION|>--- conflicted
+++ resolved
@@ -973,62 +973,6 @@
 	}
 }
 
-<<<<<<< HEAD
-func TestRealtimeConn_RTN15h1_OnDisconnectedCannotRenewToken(t *testing.T) {
-	t.Parallel()
-
-	in := make(chan *proto.ProtocolMessage, 1)
-	out := make(chan *proto.ProtocolMessage, 16)
-
-	c, _ := ably.NewRealtime(ably.ClientOptions{}.
-		AutoConnect(false).
-		Token("fake:token").
-		Dial(ablytest.MessagePipe(in, out)))
-
-	in <- &proto.ProtocolMessage{
-		Action:            proto.ActionConnected,
-		ConnectionID:      "connection-id",
-		ConnectionDetails: &proto.ConnectionDetails{},
-	}
-
-	err := ablytest.ConnWaiter(c, c.Connect, ably.ConnectionEventConnected).Wait()
-	if err != nil {
-		t.Fatal(err)
-	}
-
-	tokenErr := proto.ErrorInfo{
-		StatusCode: 401,
-		Code:       40141,
-		Message:    "fake token error",
-	}
-
-	err = ablytest.ConnWaiter(c, func() {
-		in <- &proto.ProtocolMessage{
-			Action: proto.ActionDisconnected,
-			Error:  &tokenErr,
-		}
-	}, ably.ConnectionEventFailed).Wait()
-
-	var errInfo *ably.ErrorInfo
-	if !errors.As(err, &errInfo) {
-		t.Fatal(err)
-	}
-
-	if errInfo.StatusCode != tokenErr.StatusCode || errInfo.Code != tokenErr.Code {
-		t.Fatalf("expected the token error as FAILED state change reason; got: %s", err)
-	}
-}
-
-func TestRealtimeConn_RTN15h2_ReauthFails(t *testing.T) {
-	t.Parallel()
-
-	authErr := fmt.Errorf("reauth error")
-
-	in := make(chan *proto.ProtocolMessage, 1)
-	out := make(chan *proto.ProtocolMessage, 16)
-
-	authCallbackCalled := false
-=======
 func TestRealtimeConn_RTN15g_NewConnectionOnStateLost(t *testing.T) {
 	t.Parallel()
 
@@ -1059,28 +1003,10 @@
 	connIDs := make(chan string, 1)
 	var breakConn func()
 	var in chan *proto.ProtocolMessage
->>>>>>> aeb92dde
 
 	c, _ := ably.NewRealtime(ably.ClientOptions{}.
 		AutoConnect(false).
 		Token("fake:token").
-<<<<<<< HEAD
-		AuthCallback(func(context.Context, ably.TokenParams) (ably.Tokener, error) {
-			if authCallbackCalled {
-				t.Errorf("expected a single attempt to reauth")
-			}
-			authCallbackCalled = true
-			return nil, authErr
-		}).
-		Dial(ablytest.MessagePipe(in, out)))
-
-	in <- &proto.ProtocolMessage{
-		Action:            proto.ActionConnected,
-		ConnectionID:      "connection-id",
-		ConnectionDetails: &proto.ConnectionDetails{},
-	}
-
-=======
 		Now(now).
 		Dial(func(p string, u *url.URL) (proto.Conn, error) {
 			in = make(chan *proto.ProtocolMessage, 1)
@@ -1095,13 +1021,199 @@
 		}))
 
 	connIDs <- "conn-1"
->>>>>>> aeb92dde
 	err := ablytest.ConnWaiter(c, c.Connect, ably.ConnectionEventConnected).Wait()
 	if err != nil {
 		t.Fatal(err)
 	}
 
-<<<<<<< HEAD
+	ablytest.Instantly.Recv(t, nil, dials, t.Fatalf) // discard first URL; we're interested in reconnections
+
+	// Get channels to ATTACHING, ATTACHED and DETACHED. (TODO: SUSPENDED)
+
+	attaching := c.Channels.Get("attaching")
+	_, err = attaching.Attach()
+	if err != nil {
+		t.Fatal(err)
+	}
+	if msg := <-out; msg.Action != proto.ActionAttach {
+		t.Fatalf("expected ATTACH, got %v", msg)
+	}
+
+	attached := c.Channels.Get("attached")
+	attachWaiter, err := attached.Attach()
+	if err != nil {
+		t.Fatal(err)
+	}
+	if msg := <-out; msg.Action != proto.ActionAttach {
+		t.Fatalf("expected ATTACH, got %v", msg)
+	}
+	in <- &proto.ProtocolMessage{
+		Action:  proto.ActionAttached,
+		Channel: "attached",
+	}
+	ablytest.Wait(attachWaiter, err)
+
+	detached := c.Channels.Get("detached")
+	attachWaiter, err = detached.Attach()
+	if err != nil {
+		t.Fatal(err)
+	}
+	if msg := <-out; msg.Action != proto.ActionAttach {
+		t.Fatalf("expected ATTACH, got %v", msg)
+	}
+	in <- &proto.ProtocolMessage{
+		Action:  proto.ActionAttached,
+		Channel: "detached",
+	}
+	ablytest.Wait(attachWaiter, err)
+	detachWaiter, err := detached.Detach()
+	if err != nil {
+		t.Fatal(err)
+	}
+	if msg := <-out; msg.Action != proto.ActionDetach {
+		t.Fatalf("expected DETACH, got %v", msg)
+	}
+	in <- &proto.ProtocolMessage{
+		Action:  proto.ActionDetached,
+		Channel: "detached",
+	}
+	ablytest.Wait(detachWaiter, err)
+
+	// Simulate a broken connection. Before that, set the current time to a point
+	// in the future just before connectionStateTTL + maxIdleInterval. So we still
+	// attempt a resume.
+
+	discardStateTTL := time.Duration(connDetails.ConnectionStateTTL + connDetails.MaxIdleInterval)
+
+	setNow(now().Add(discardStateTTL - 1))
+
+	connected := make(chan struct{})
+	c.Connection.Once(ably.ConnectionEventConnected, func(ably.ConnectionStateChange) {
+		close(connected)
+	})
+
+	breakConn()
+
+	connIDs <- "conn-1" // Same connection ID so the resume "succeeds".
+	var dialed *url.URL
+	ablytest.Instantly.Recv(t, &dialed, dials, t.Fatalf)
+	if resume := dialed.Query().Get("resume"); resume == "" {
+		t.Fatalf("expected a resume key; got %v", dialed)
+	}
+
+	// Now do the same, but past connectionStateTTL + maxIdleInterval. This
+	// should make a fresh connection.
+
+	ablytest.Instantly.Recv(t, nil, connected, t.Fatalf) // wait for CONNECTED before disconnecting again
+
+	setNow(now().Add(discardStateTTL + 1))
+	breakConn()
+
+	connIDs <- "conn-2"
+	ablytest.Instantly.Recv(t, &dialed, dials, t.Fatalf)
+	if resume := dialed.Query().Get("resume"); resume != "" {
+		t.Fatalf("didn't expect a resume key; got %v", dialed)
+	}
+	if recover := dialed.Query().Get("recover"); recover != "" {
+		t.Fatalf("didn't expect a recover key; got %v", dialed)
+	}
+
+	// RTN15g3: Expect the previously attaching and attached channels to be
+	// attached again.
+	attachExpected := map[string]struct{}{
+		"attaching": {},
+		"attached":  {},
+	}
+	for len(attachExpected) > 0 {
+		var msg *proto.ProtocolMessage
+		ablytest.Instantly.Recv(t, &msg, out, t.Fatalf)
+		_, ok := attachExpected[msg.Channel]
+		if !ok {
+			t.Fatalf("ATTACH sent for unexpected or already attaching channel %q", msg.Channel)
+		}
+		delete(attachExpected, msg.Channel)
+	}
+	ablytest.Instantly.NoRecv(t, nil, out, t.Fatalf)
+}
+
+func TestRealtimeConn_RTN15h1_OnDisconnectedCannotRenewToken(t *testing.T) {
+	t.Parallel()
+
+	in := make(chan *proto.ProtocolMessage, 1)
+	out := make(chan *proto.ProtocolMessage, 16)
+
+	c, _ := ably.NewRealtime(ably.ClientOptions{}.
+		AutoConnect(false).
+		Token("fake:token").
+		Dial(ablytest.MessagePipe(in, out)))
+
+	in <- &proto.ProtocolMessage{
+		Action:            proto.ActionConnected,
+		ConnectionID:      "connection-id",
+		ConnectionDetails: &proto.ConnectionDetails{},
+	}
+
+	err := ablytest.ConnWaiter(c, c.Connect, ably.ConnectionEventConnected).Wait()
+	if err != nil {
+		t.Fatal(err)
+	}
+
+	tokenErr := proto.ErrorInfo{
+		StatusCode: 401,
+		Code:       40141,
+		Message:    "fake token error",
+	}
+
+	err = ablytest.ConnWaiter(c, func() {
+		in <- &proto.ProtocolMessage{
+			Action: proto.ActionDisconnected,
+			Error:  &tokenErr,
+		}
+	}, ably.ConnectionEventFailed).Wait()
+
+	var errInfo *ably.ErrorInfo
+	if !errors.As(err, &errInfo) {
+		t.Fatal(err)
+	}
+
+	if errInfo.StatusCode != tokenErr.StatusCode || errInfo.Code != tokenErr.Code {
+		t.Fatalf("expected the token error as FAILED state change reason; got: %s", err)
+	}
+}
+
+func TestRealtimeConn_RTN15h2_ReauthFails(t *testing.T) {
+	t.Parallel()
+
+	authErr := fmt.Errorf("reauth error")
+
+	in := make(chan *proto.ProtocolMessage, 1)
+	out := make(chan *proto.ProtocolMessage, 16)
+
+	authCallbackCalled := false
+
+	c, _ := ably.NewRealtime(ably.ClientOptions{}.
+		AutoConnect(false).
+		Token("fake:token").
+		AuthCallback(func(context.Context, ably.TokenParams) (ably.Tokener, error) {
+			if authCallbackCalled {
+				t.Errorf("expected a single attempt to reauth")
+			}
+			authCallbackCalled = true
+			return nil, authErr
+		}).
+		Dial(ablytest.MessagePipe(in, out)))
+
+	in <- &proto.ProtocolMessage{
+		Action:            proto.ActionConnected,
+		ConnectionID:      "connection-id",
+		ConnectionDetails: &proto.ConnectionDetails{},
+	}
+
+	err := ablytest.ConnWaiter(c, c.Connect, ably.ConnectionEventConnected).Wait()
+	if err != nil {
+		t.Fatal(err)
+	}
+
 	tokenErr := proto.ErrorInfo{
 		StatusCode: 401,
 		Code:       40141,
@@ -1284,116 +1396,6 @@
 
 	// Expect no further events.break
 	ablytest.Instantly.NoRecv(t, nil, stateChanges, t.Fatalf)
-=======
-	ablytest.Instantly.Recv(t, nil, dials, t.Fatalf) // discard first URL; we're interested in reconnections
-
-	// Get channels to ATTACHING, ATTACHED and DETACHED. (TODO: SUSPENDED)
-
-	attaching := c.Channels.Get("attaching")
-	_, err = attaching.Attach()
-	if err != nil {
-		t.Fatal(err)
-	}
-	if msg := <-out; msg.Action != proto.ActionAttach {
-		t.Fatalf("expected ATTACH, got %v", msg)
-	}
-
-	attached := c.Channels.Get("attached")
-	attachWaiter, err := attached.Attach()
-	if err != nil {
-		t.Fatal(err)
-	}
-	if msg := <-out; msg.Action != proto.ActionAttach {
-		t.Fatalf("expected ATTACH, got %v", msg)
-	}
-	in <- &proto.ProtocolMessage{
-		Action:  proto.ActionAttached,
-		Channel: "attached",
-	}
-	ablytest.Wait(attachWaiter, err)
-
-	detached := c.Channels.Get("detached")
-	attachWaiter, err = detached.Attach()
-	if err != nil {
-		t.Fatal(err)
-	}
-	if msg := <-out; msg.Action != proto.ActionAttach {
-		t.Fatalf("expected ATTACH, got %v", msg)
-	}
-	in <- &proto.ProtocolMessage{
-		Action:  proto.ActionAttached,
-		Channel: "detached",
-	}
-	ablytest.Wait(attachWaiter, err)
-	detachWaiter, err := detached.Detach()
-	if err != nil {
-		t.Fatal(err)
-	}
-	if msg := <-out; msg.Action != proto.ActionDetach {
-		t.Fatalf("expected DETACH, got %v", msg)
-	}
-	in <- &proto.ProtocolMessage{
-		Action:  proto.ActionDetached,
-		Channel: "detached",
-	}
-	ablytest.Wait(detachWaiter, err)
-
-	// Simulate a broken connection. Before that, set the current time to a point
-	// in the future just before connectionStateTTL + maxIdleInterval. So we still
-	// attempt a resume.
-
-	discardStateTTL := time.Duration(connDetails.ConnectionStateTTL + connDetails.MaxIdleInterval)
-
-	setNow(now().Add(discardStateTTL - 1))
-
-	connected := make(chan struct{})
-	c.Connection.Once(ably.ConnectionEventConnected, func(ably.ConnectionStateChange) {
-		close(connected)
-	})
-
-	breakConn()
-
-	connIDs <- "conn-1" // Same connection ID so the resume "succeeds".
-	var dialed *url.URL
-	ablytest.Instantly.Recv(t, &dialed, dials, t.Fatalf)
-	if resume := dialed.Query().Get("resume"); resume == "" {
-		t.Fatalf("expected a resume key; got %v", dialed)
-	}
-
-	// Now do the same, but past connectionStateTTL + maxIdleInterval. This
-	// should make a fresh connection.
-
-	ablytest.Instantly.Recv(t, nil, connected, t.Fatalf) // wait for CONNECTED before disconnecting again
-
-	setNow(now().Add(discardStateTTL + 1))
-	breakConn()
-
-	connIDs <- "conn-2"
-	ablytest.Instantly.Recv(t, &dialed, dials, t.Fatalf)
-	if resume := dialed.Query().Get("resume"); resume != "" {
-		t.Fatalf("didn't expect a resume key; got %v", dialed)
-	}
-	if recover := dialed.Query().Get("recover"); recover != "" {
-		t.Fatalf("didn't expect a recover key; got %v", dialed)
-	}
-
-	// RTN15g3: Expect the previously attaching and attached channels to be
-	// attached again.
-	attachExpected := map[string]struct{}{
-		"attaching": {},
-		"attached":  {},
-	}
-	for len(attachExpected) > 0 {
-		var msg *proto.ProtocolMessage
-		ablytest.Instantly.Recv(t, &msg, out, t.Fatalf)
-		_, ok := attachExpected[msg.Channel]
-		if !ok {
-			t.Fatalf("ATTACH sent for unexpected or already attaching channel %q", msg.Channel)
-		}
-		delete(attachExpected, msg.Channel)
-	}
-	ablytest.Instantly.NoRecv(t, nil, out, t.Fatalf)
->>>>>>> aeb92dde
 }
 
 func TestRealtimeConn_RTN15i_OnErrorWhenConnected(t *testing.T) {
