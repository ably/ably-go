--- conflicted
+++ resolved
@@ -1,10 +1,7 @@
 package ably_test
 
 import (
-<<<<<<< HEAD
 	"context"
-=======
->>>>>>> cb9d0b8e
 	"errors"
 	"fmt"
 	"io"
@@ -975,18 +972,13 @@
 	}
 }
 
-<<<<<<< HEAD
 func TestRealtimeConn_RTN15h1_OnDisconnectedCannotRenewToken(t *testing.T) {
-=======
-func TestRealtimeConn_RTN15i_OnErrorWhenConnected(t *testing.T) {
->>>>>>> cb9d0b8e
 	t.Parallel()
 
 	in := make(chan *proto.ProtocolMessage, 1)
 	out := make(chan *proto.ProtocolMessage, 16)
 
 	c, _ := ably.NewRealtime(ably.ClientOptions{}.
-<<<<<<< HEAD
 		AutoConnect(false).
 		Token("fake:token").
 		Dial(ablytest.MessagePipe(in, out)))
@@ -1047,14 +1039,6 @@
 		}).
 		Dial(ablytest.MessagePipe(in, out)))
 
-=======
-		Token("fake:token").
-		AutoConnect(false).
-		Dial(ablytest.MessagePipe(in, out)))
-
-	// Get the connection to CONNECTED.
-
->>>>>>> cb9d0b8e
 	in <- &proto.ProtocolMessage{
 		Action:            proto.ActionConnected,
 		ConnectionID:      "connection-id",
@@ -1066,7 +1050,6 @@
 		t.Fatal(err)
 	}
 
-<<<<<<< HEAD
 	tokenErr := proto.ErrorInfo{
 		StatusCode: 401,
 		Code:       40141,
@@ -1111,17 +1094,10 @@
 	}
 
 	err := ablytest.ConnWaiter(c, c.Connect, ably.ConnectionEventConnected).Wait()
-=======
-	// Get a channel to ATTACHED.
-
-	channel := c.Channels.Get("test")
-	attachWaiter, err := channel.Attach()
->>>>>>> cb9d0b8e
-	if err != nil {
-		t.Fatal(err)
-	}
-
-<<<<<<< HEAD
+	if err != nil {
+		t.Fatal(err)
+	}
+
 	ablytest.Instantly.Recv(t, nil, dials, t.Fatalf)
 
 	tokenErr := proto.ErrorInfo{
@@ -1256,7 +1232,40 @@
 
 	// Expect no further events.break
 	ablytest.Instantly.NoRecv(t, nil, stateChanges, t.Fatalf)
-=======
+}
+
+func TestRealtimeConn_RTN15i_OnErrorWhenConnected(t *testing.T) {
+	t.Parallel()
+
+	in := make(chan *proto.ProtocolMessage, 1)
+	out := make(chan *proto.ProtocolMessage, 16)
+
+	c, _ := ably.NewRealtime(ably.ClientOptions{}.
+		Token("fake:token").
+		AutoConnect(false).
+		Dial(ablytest.MessagePipe(in, out)))
+
+	// Get the connection to CONNECTED.
+
+	in <- &proto.ProtocolMessage{
+		Action:            proto.ActionConnected,
+		ConnectionID:      "connection-id",
+		ConnectionDetails: &proto.ConnectionDetails{},
+	}
+
+	err := ablytest.ConnWaiter(c, c.Connect, ably.ConnectionEventConnected).Wait()
+	if err != nil {
+		t.Fatal(err)
+	}
+
+	// Get a channel to ATTACHED.
+
+	channel := c.Channels.Get("test")
+	attachWaiter, err := channel.Attach()
+	if err != nil {
+		t.Fatal(err)
+	}
+
 	_ = <-out // consume ATTACH
 
 	in <- &proto.ProtocolMessage{
@@ -1297,7 +1306,6 @@
 	if expected, got := ably.StateChanFailed, channel.State(); expected != got {
 		t.Fatalf("expected channel in state %v; got %v", expected, got)
 	}
->>>>>>> cb9d0b8e
 }
 
 func TestRealtimeConn_RTN16(t *testing.T) {
