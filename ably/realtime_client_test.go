package ably_test

import (
	"context"
	"fmt"
	"net"
	"net/url"
	"sync"
	"testing"
	"time"

	"github.com/ably/ably-go/ably"
	"github.com/ably/ably-go/ably/ablytest"
	"github.com/ably/ably-go/ably/proto"
)

func TestRealtime_RealtimeHost(t *testing.T) {
	t.Parallel()
	hosts := []string{
		"127.0.0.1",
		"localhost",
		"::1",
	}
	for _, host := range hosts {
<<<<<<< HEAD
		dial := make(chan string, 1)
		client, err := ably.NewRealtime(
			ably.ClientOptions{}.
				Key("xxx:xxx").
				RealtimeHost(host).
				AutoConnect(false).
				Dial(func(protocol string, u *url.URL, timeout time.Duration) (proto.Conn, error) {
					dial <- u.Host
					return ablytest.MessagePipe(nil, nil)(protocol, u, timeout)
				}),
		)
=======
		opts := rec.Options(host)
		client, err := ably.NewRealtime(app.Options(opts...)...)
>>>>>>> 962e22c0
		if err != nil {
			t.Fatal(err)
		}
		client.Connect()
		var recordedHost string
		ablytest.Instantly.Recv(t, &recordedHost, dial, t.Fatalf)
		h, _, err := net.SplitHostPort(recordedHost)
		if err != nil {
			t.Fatal(err)
		}
		if h != host {
			t.Errorf(" expected %q got %q", host, h)
		}
	}
}

func checkUnique(ch chan string, typ string, n int) error {
	close(ch)
	uniq := make(map[string]struct{}, n)
	for s := range ch {
		if _, ok := uniq[s]; ok {
			return fmt.Errorf("duplicate connection %s: %s", typ, s)
		}
		uniq[s] = struct{}{}
	}
	if len(uniq) != n {
		return fmt.Errorf("want len(%s)=%d; got %d", typ, n, len(uniq))
	}
	return nil
}

func TestRealtime_multiple(t *testing.T) {
	t.Parallel()
	const N = 3
	var all ablytest.ResultGroup
	var wg sync.WaitGroup
	app, err := ablytest.NewSandbox(nil)
	if err != nil {
		t.Fatalf("NewSandbox()=%v", err)
	}
	defer safeclose(t, app)
	wg.Add(N)
	idch := make(chan string, N)
	keych := make(chan string, N)
	for i := 0; i < N; i++ {
		go func(i int) {
			defer wg.Done()
			opts := app.Options()
			opts = append(opts, ably.WithClientID(fmt.Sprintf("client/%d", i)))
			opts = append(opts, ably.WithAutoConnect(false))
			c, err := ably.NewRealtime(opts...)
			if err != nil {
				all.Add(nil, err)
				return
			}
			if err = ablytest.ConnWaiter(c, c.Connect, ably.ConnectionEventConnected).Wait(); err != nil {
				t.Error(err)
				return
			}
			var rg ablytest.ResultGroup
			rg.Add(ablytest.ConnWaiter(c, c.Connect, ably.ConnectionEventConnected), nil)
			for j := 0; j < 10; j++ {
				channel := c.Channels.Get(fmt.Sprintf("client/%d/channel/%d", i, j))
				rg.GoAdd(func() error { return channel.Attach(context.Background()) })
				rg.GoAdd(func() error { return channel.Attach(context.Background()) })
				rg.Add(channel.Presence.Enter(""))
			}
			if err := rg.Wait(); err != nil {
				all.Add(nil, err)
			}
			for j := 0; j < 25; j++ {
				channel := c.Channels.Get(fmt.Sprintf("client/%d/channel/%d", i, j))
				event, data := fmt.Sprintf("event/%d/%d", i, j), fmt.Sprintf("data/%d/%d", i, j)
				rg.GoAdd(func() error {
					return channel.Publish(context.Background(), event, data)
				})
			}
			if err := rg.Wait(); err != nil {
				all.Add(nil, err)
			}
			for j := 0; j < 10; j++ {
				channel := c.Channels.Get(fmt.Sprintf("client/%d/channel/%d", i, j))
				rg.Add(channel.Presence.Leave(""))
				rg.GoAdd(func() error { return channel.Detach(context.Background()) })
				rg.GoAdd(func() error { return channel.Detach(context.Background()) })
			}
			if err := rg.Wait(); err != nil {
				all.Add(nil, err)
			}
			idch <- c.Connection.ID()
			keych <- c.Connection.Key()
			if err := ablytest.FullRealtimeCloser(c).Close(); err != nil {
				all.Add(nil, err)
			}
		}(i)
	}
	wg.Wait()
	if err := all.Wait(); err != nil {
		t.Fatalf("want err=nil; got %s", err)
	}
	if err := checkUnique(idch, "ID", N); err != nil {
		t.Fatal(err)
	}
	if err := checkUnique(keych, "key", N); err != nil {
		t.Fatal(err)
	}
}

func TestRealtime_DontCrashOnCloseWhenEchoOff(t *testing.T) {
	t.Parallel()
	app, client := ablytest.NewRealtime(ably.WithAutoConnect(false))
	defer safeclose(t, app, ablytest.FullRealtimeCloser(client))
}<|MERGE_RESOLUTION|>--- conflicted
+++ resolved
@@ -22,22 +22,16 @@
 		"::1",
 	}
 	for _, host := range hosts {
-<<<<<<< HEAD
 		dial := make(chan string, 1)
 		client, err := ably.NewRealtime(
-			ably.ClientOptions{}.
-				Key("xxx:xxx").
-				RealtimeHost(host).
-				AutoConnect(false).
-				Dial(func(protocol string, u *url.URL, timeout time.Duration) (proto.Conn, error) {
-					dial <- u.Host
-					return ablytest.MessagePipe(nil, nil)(protocol, u, timeout)
-				}),
+			ably.WithKey("xxx:xxx"),
+			ably.WithRealtimeHost(host),
+			ably.WithAutoConnect(false),
+			ably.WithDial(func(protocol string, u *url.URL, timeout time.Duration) (proto.Conn, error) {
+				dial <- u.Host
+				return ablytest.MessagePipe(nil, nil)(protocol, u, timeout)
+			}),
 		)
-=======
-		opts := rec.Options(host)
-		client, err := ably.NewRealtime(app.Options(opts...)...)
->>>>>>> 962e22c0
 		if err != nil {
 			t.Fatal(err)
 		}
