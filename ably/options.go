--- conflicted
+++ resolved
@@ -27,14 +27,9 @@
 	FallbackHosts:            DefaultFallbackHosts(),
 	HTTPMaxRetryCount:        3,
 	RealtimeHost:             "realtime.ably.io",
-<<<<<<< HEAD
-	TimeoutConnect:           15 * time.Second,
-	TimeoutDisconnect:        30 * time.Second,
-=======
 	TimeoutDisconnect:        30 * time.Second,
 	RealtimeRequestTimeout:   10 * time.Second, // DF1b
 	DisconnectedRetryTimeout: 15 * time.Second, // TO3l1
->>>>>>> c267258c
 	TimeoutSuspended:         2 * time.Minute,
 	FallbackRetryTimeout:     10 * time.Minute,
 	IdempotentRestPublishing: false,
@@ -206,11 +201,6 @@
 	// When true idempotent rest publishing will be enabled.
 	// Spec TO3n
 	IdempotentRestPublishing bool
-<<<<<<< HEAD
-	TimeoutConnect           time.Duration // time period after which connect request is failed
-	TimeoutDisconnect        time.Duration // time period after which disconnect request is failed
-	TimeoutSuspended         time.Duration // time period after which no more reconnection attempts are performed
-=======
 
 	// TimeoutConnect is the time period after which connect request is failed.
 	//
@@ -226,7 +216,6 @@
 	// DisconnectedRetryTimeout is the time to wait after a disconnection before
 	// attempting an automatic reconnection, if still disconnected.
 	DisconnectedRetryTimeout time.Duration
->>>>>>> c267258c
 
 	// Dial specifies the dial function for creating message connections used
 	// by Realtime.
