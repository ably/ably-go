package ably_test

import (
	"errors"
	"fmt"
	"net/http"
	"net/http/httptest"
	"net/url"
	"strconv"
	"strings"
	"testing"

	"github.com/ably/ably-go/ably"
	"github.com/stretchr/testify/assert"
)

func TestErrorResponseWithInvalidKey(t *testing.T) {
	opts := ably.NewClientOptions(":")
	_, e := ably.NewRestClient(opts)
	if e == nil {
		t.Fatal("NewRestClient(): expected err != nil")
	}
	err, ok := e.(*ably.ErrorInfo)
	assert.True(t, ok, fmt.Sprintf("want e be *ably.Error; was %T", e))
	assert.Equal(t, 400, err.StatusCode, fmt.Sprintf("want StatusCode=400; got %d", err.StatusCode))
	assert.Equal(t, 40005, err.Code, fmt.Sprintf("want Code=40005; got %d", err.Code))
	assert.NotNil(t, err.Unwrap())
}

func TestIssue127ErrorResponse(t *testing.T) {
	// Start a local HTTP server
	errMsg := "This is an html error body"
	server := httptest.NewServer(http.HandlerFunc(func(rw http.ResponseWriter, req *http.Request) {
		// Test request parameters
		assert.Equal(t, req.URL.String(), "/time")
		// Send response to be tested
		rw.Header().Set("Content-Type", "text/html")
		rw.WriteHeader(400)
		rw.Write([]byte(fmt.Sprintf("<html><head></head><body>%s</body></html>", errMsg)))
	}))
	// Close the server when test finishes
	defer server.Close()

	endpointURL, err := url.Parse(server.URL)
	assert.Nil(t, err)
	opts := ably.NewClientOptions("xxxxxxx.yyyyyyy:zzzzzzz")
	opts.NoTLS = true
	opts.UseTokenAuth = true
	opts.RestHost = endpointURL.Hostname()
	port, _ := strconv.ParseInt(endpointURL.Port(), 10, 0)
	opts.Port = int(port)
	client, e := ably.NewRestClient(opts)
	assert.Nil(t, e)

	_, err = client.Time()
	assert.NotNil(t, err)
	assert.Contains(t, err.Error(), errMsg)
}
<<<<<<< HEAD

func TestErrorInfo(t *testing.T) {
	t.Run("without an error code", func(ts *testing.T) {
		e := &ably.ErrorInfo{
			StatusCode: 401,
		}
		h := "help.ably.io"
		if strings.Contains(e.Error(), h) {
			ts.Errorf("expected error message not to contain %s", h)
		}
	})
	t.Run("with an error code", func(ts *testing.T) {
		e := &ably.ErrorInfo{
			Code: 44444,
		}
		h := "https://help.ably.io/error/44444"
		if !strings.Contains(e.Error(), h) {
			ts.Errorf("expected error message %s  to contain %s", e.Error(), h)
		}
	})
	t.Run("with an error code and an href attribute", func(ts *testing.T) {
		href := "http://foo.bar.com/"
		e := &ably.ErrorInfo{
			Code: 44444,
			HRef: href,
		}
		h := "https://help.ably.io/error/44444"
		if strings.Contains(e.Error(), h) {
			ts.Errorf("expected error message %s not to contain %s", e.Error(), h)
		}
		if !strings.Contains(e.Error(), href) {
			ts.Errorf("expected error message %s  to contain %s", e.Error(), href)
		}
	})

	t.Run("with an error code and a message with the same error URL", func(ts *testing.T) {
		e := ably.NewErrorInfo(44444, errors.New("error https://help.ably.io/error/44444"))
		h := "https://help.ably.io/error/44444"
		if !strings.Contains(e.Error(), h) {
			ts.Errorf("expected error message %s  to contain %s", e.Error(), h)
		}
		n := strings.Count(e.Error(), h)
		if n != 1 {
			ts.Errorf("expected 1 occupance of %s got %d", h, n)
		}
	})
	t.Run("with an error code and a message with a different error URL", func(ts *testing.T) {
		e := ably.NewErrorInfo(44444, errors.New("error https://help.ably.io/error/123123"))
		h := "https://help.ably.io/error/44444"
		if !strings.Contains(e.Error(), h) {
			ts.Errorf("expected error message %s  to contain %s", e.Error(), h)
		}
		n := strings.Count(e.Error(), "help.ably.io")
		if n != 2 {
			ts.Errorf("expected 2 got %d", n)
		}
		n = strings.Count(e.Error(), "/123123")
		if n != 1 {
			ts.Errorf("expected 1 got %d", n)
		}
		n = strings.Count(e.Error(), "/44444")
		if n != 1 {
			ts.Errorf("expected 1 got %d", n)
		}
	})
=======
func TestIssue_154(t *testing.T) {
	server := httptest.NewServer(http.HandlerFunc(func(rw http.ResponseWriter, req *http.Request) {
		rw.Header().Set("Content-Type", "text/html")
		rw.WriteHeader(http.StatusMethodNotAllowed)
	}))
	defer server.Close()

	endpointURL, err := url.Parse(server.URL)
	assert.Nil(t, err)
	opts := ably.NewClientOptions("xxxxxxx.yyyyyyy:zzzzzzz")
	opts.NoTLS = true
	opts.UseTokenAuth = true
	opts.RestHost = endpointURL.Hostname()
	port, _ := strconv.ParseInt(endpointURL.Port(), 10, 0)
	opts.Port = int(port)
	client, e := ably.NewRestClient(opts)
	assert.Nil(t, e)

	_, err = client.Time()
	assert.NotNil(t, err)
	et := err.(*ably.Error)
	if et.StatusCode != http.StatusMethodNotAllowed {
		t.Errorf("expected %d got %d", http.StatusMethodNotAllowed, et.StatusCode)
	}
>>>>>>> c267258c
}<|MERGE_RESOLUTION|>--- conflicted
+++ resolved
@@ -56,7 +56,6 @@
 	assert.NotNil(t, err)
 	assert.Contains(t, err.Error(), errMsg)
 }
-<<<<<<< HEAD
 
 func TestErrorInfo(t *testing.T) {
 	t.Run("without an error code", func(ts *testing.T) {
@@ -122,7 +121,8 @@
 			ts.Errorf("expected 1 got %d", n)
 		}
 	})
-=======
+}
+
 func TestIssue_154(t *testing.T) {
 	server := httptest.NewServer(http.HandlerFunc(func(rw http.ResponseWriter, req *http.Request) {
 		rw.Header().Set("Content-Type", "text/html")
@@ -143,9 +143,8 @@
 
 	_, err = client.Time()
 	assert.NotNil(t, err)
-	et := err.(*ably.Error)
+	et := err.(*ably.ErrorInfo)
 	if et.StatusCode != http.StatusMethodNotAllowed {
 		t.Errorf("expected %d got %d", http.StatusMethodNotAllowed, et.StatusCode)
 	}
->>>>>>> c267258c
 }