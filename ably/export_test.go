package ably

import (
	"net/http"
	"net/http/httptrace"
	"time"
)

func (p *PaginatedResult) BuildPath(base, rel string) string {
	return p.buildPath(base, rel)
}

func (opts *clientOptions) RestURL() string {
	return opts.restURL()
}

func (opts *clientOptions) RealtimeURL() string {
	return opts.realtimeURL()
}

func (c *REST) Post(path string, in, out interface{}) (*http.Response, error) {
	return c.post(path, in, out)
}

const (
	AuthBasic = authBasic
	AuthToken = authToken
)

func (a *Auth) Method() int {
	return a.method
}

func DecodeResp(resp *http.Response, out interface{}) error {
	return decodeResp(resp, out)
}

func ErrorCode(err error) int {
	return code(err)
}

// GetAndAttach is a helper method, which returns attached channel or panics if
// the attaching failed.
func (ch *Channels) GetAndAttach(name string) *RealtimeChannel {
	channel := ch.Get(name)
	if err := wait(channel.Attach()); err != nil {
		panic(`attach to "` + name + `" failed: ` + err.Error())
	}
	return channel
}

func (a *Auth) Timestamp(query bool) (time.Time, error) {
	return a.timestamp(query)
}

func (a *Auth) SetNowFunc(now func() time.Time) {
	a.now = now
}

func (a *Auth) SetServerTimeFunc(st func() (time.Time, error)) {
	a.serverTimeHandler = st
}

func (c *REST) SetSuccessFallbackHost(duration time.Duration) {
	c.successFallbackHost = &fallbackCache{duration: duration}
}

func (c *REST) GetCachedFallbackHost() string {
	return c.successFallbackHost.get()
}

func (opts *clientOptions) GetFallbackRetryTimeout() time.Duration {
	return opts.fallbackRetryTimeout()
}

func NewErrorInfo(code int, err error) *ErrorInfo {
	return newError(code, err)
}

var NewEventEmitter = newEventEmitter

type EventEmitter = eventEmitter
type EmitterEvent = emitterEvent
type EmitterData = emitterData

type EmitterString string

func (EmitterString) isEmitterEvent() {}
func (EmitterString) isEmitterData()  {}

// TODO: Once channels have also an EventEmitter, refactor tests to use
// EventEmitters for both connection and channels.

func (c *Connection) OnState(ch chan<- State, states ...StateEnum) {
	c.onState(ch, states...)
}

func (c *Connection) OffState(ch chan<- State, states ...StateEnum) {
	c.offState(ch, states...)
}

<<<<<<< HEAD
func (os ClientOptions) Listener(ch chan<- State) ClientOptions {
	return append(os, func(os *clientOptions) {
		os.Listener = ch
	})
}

func (os ClientOptions) RealtimeRequestTimeout(d time.Duration) ClientOptions {
	return append(os, func(os *clientOptions) {
		os.RealtimeRequestTimeout = d
	})
}

func (os ClientOptions) Trace(trace *httptrace.ClientTrace) ClientOptions {
	return append(os, func(os *clientOptions) {
		os.Trace = trace
	})
}

func (os ClientOptions) ApplyWithDefaults() *clientOptions {
	return os.applyWithDefaults()
=======
func (c *Connection) RemoveKey() {
	c.state.Lock()
	defer c.state.Unlock()
	c.key = ""
}

func (c *Connection) MsgSerial() int64 {
	c.state.Lock()
	defer c.state.Unlock()
	return c.msgSerial
>>>>>>> b4cd9941
}<|MERGE_RESOLUTION|>--- conflicted
+++ resolved
@@ -99,7 +99,18 @@
 	c.offState(ch, states...)
 }
 
-<<<<<<< HEAD
+func (c *Connection) RemoveKey() {
+	c.state.Lock()
+	defer c.state.Unlock()
+	c.key = ""
+}
+
+func (c *Connection) MsgSerial() int64 {
+	c.state.Lock()
+	defer c.state.Unlock()
+	return c.msgSerial
+}
+
 func (os ClientOptions) Listener(ch chan<- State) ClientOptions {
 	return append(os, func(os *clientOptions) {
 		os.Listener = ch
@@ -120,16 +131,4 @@
 
 func (os ClientOptions) ApplyWithDefaults() *clientOptions {
 	return os.applyWithDefaults()
-=======
-func (c *Connection) RemoveKey() {
-	c.state.Lock()
-	defer c.state.Unlock()
-	c.key = ""
-}
-
-func (c *Connection) MsgSerial() int64 {
-	c.state.Lock()
-	defer c.state.Unlock()
-	return c.msgSerial
->>>>>>> b4cd9941
 }