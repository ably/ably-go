--- conflicted
+++ resolved
@@ -38,15 +38,9 @@
 	return code(err)
 }
 
-<<<<<<< HEAD
-// MustRealtimeClient is like NewRealtimeClient, but panics on error.
-func MustRealtimeClient(opts *ClientOptions) *Realtime {
-	client, err := newRealtime(opts)
-=======
 // MustRealtime is like NewRealtime, but panics on error.
 func MustRealtime(opts *ClientOptions) *Realtime {
-	client, err := NewRealtime(opts)
->>>>>>> 5e72e498
+	client, err := newRealtime(opts)
 	if err != nil {
 		panic("ably.NewRealtime failed: " + err.Error())
 	}
