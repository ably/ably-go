module github.com/ably/ably-go

require (
	github.com/stretchr/testify v1.7.1
	github.com/ugorji/go/codec v1.1.9
	golang.org/x/net v0.0.0-20211015210444-4f30a5c0130f
	golang.org/x/sys v0.0.0-20211019181941-9d821ace8654
	nhooyr.io/websocket v1.8.7
)

require (
	github.com/davecgh/go-spew v1.1.1 // indirect
	github.com/klauspost/compress v1.10.3 // indirect
	github.com/pmezard/go-difflib v1.0.0 // indirect
<<<<<<< HEAD
	gopkg.in/yaml.v2 v2.2.8 // indirect
=======
	gopkg.in/yaml.v3 v3.0.0-20200313102051-9f266ea9e77c // indirect
>>>>>>> aa5e5263
)

go 1.17<|MERGE_RESOLUTION|>--- conflicted
+++ resolved
@@ -12,11 +12,7 @@
 	github.com/davecgh/go-spew v1.1.1 // indirect
 	github.com/klauspost/compress v1.10.3 // indirect
 	github.com/pmezard/go-difflib v1.0.0 // indirect
-<<<<<<< HEAD
 	gopkg.in/yaml.v2 v2.2.8 // indirect
-=======
-	gopkg.in/yaml.v3 v3.0.0-20200313102051-9f266ea9e77c // indirect
->>>>>>> aa5e5263
 )
 
 go 1.17